# coding: utf-8
"""Information about mxnet."""
from __future__ import absolute_import
import os
import platform

def find_lib_path():
    """Find MXNet dynamic library files.

    Returns
    -------
    lib_path : list(string)
        List of all found path to the libraries.
    """
    curr_path = os.path.dirname(os.path.abspath(os.path.expanduser(__file__)))
    api_path = os.path.join(curr_path, '../../lib/')
    cmake_build_path = os.path.join(curr_path, '../../build/')
    dll_path = [curr_path, api_path, cmake_build_path]
    if os.name == 'nt':
        dll_path.append(os.path.join(curr_path, '../../build'))
        vs_configuration = 'Release'
        if platform.architecture()[0] == '64bit':
            dll_path.append(os.path.join(curr_path, '../../build', vs_configuration))
            dll_path.append(os.path.join(curr_path, '../../windows/x64', vs_configuration))
        else:
            dll_path.append(os.path.join(curr_path, '../../build', vs_configuration))
            dll_path.append(os.path.join(curr_path, '../../windows', vs_configuration))
    elif os.name == "posix" and os.environ.get('LD_LIBRARY_PATH', None):
        dll_path.extend([p.strip() for p in os.environ['LD_LIBRARY_PATH'].split(":")])
    if os.name == 'nt':
        os.environ['PATH'] = os.path.dirname(__file__) + ';' + os.environ['PATH']
        dll_path = [os.path.join(p, 'libmxnet.dll') for p in dll_path]
    elif platform.system() == 'Darwin':
        dll_path = [os.path.join(p, 'libmxnet.dylib') for p in dll_path]+ \
                   [os.path.join(p, 'libmxnet.so') for p in dll_path]
    else:
<<<<<<< HEAD
        if platform.system() == 'Darwin':
            dll_path = [os.path.join(p, 'libmxnet.dylib') for p in dll_path] + [os.path.join(p, 'libmxnet.so') for p in dll_path]
        else:
            dll_path = [os.path.join(p, 'libmxnet.so') for p in dll_path]
=======
        dll_path.append('../../../')
        dll_path = [os.path.join(p, 'libmxnet.so') for p in dll_path]
>>>>>>> 70a781b6
    lib_path = [p for p in dll_path if os.path.exists(p) and os.path.isfile(p)]
    if len(lib_path) == 0:
        raise RuntimeError('Cannot find the files.\n' +
                           'List of candidates:\n' + str('\n'.join(dll_path)))
    return lib_path


# current version
__version__ = "0.10.1"<|MERGE_RESOLUTION|>--- conflicted
+++ resolved
@@ -34,15 +34,8 @@
         dll_path = [os.path.join(p, 'libmxnet.dylib') for p in dll_path]+ \
                    [os.path.join(p, 'libmxnet.so') for p in dll_path]
     else:
-<<<<<<< HEAD
-        if platform.system() == 'Darwin':
-            dll_path = [os.path.join(p, 'libmxnet.dylib') for p in dll_path] + [os.path.join(p, 'libmxnet.so') for p in dll_path]
-        else:
-            dll_path = [os.path.join(p, 'libmxnet.so') for p in dll_path]
-=======
         dll_path.append('../../../')
         dll_path = [os.path.join(p, 'libmxnet.so') for p in dll_path]
->>>>>>> 70a781b6
     lib_path = [p for p in dll_path if os.path.exists(p) and os.path.isfile(p)]
     if len(lib_path) == 0:
         raise RuntimeError('Cannot find the files.\n' +
