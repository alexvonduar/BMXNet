--- conflicted
+++ resolved
@@ -8,11 +8,7 @@
     'kvstore_dist.h', 'mach/clock.h', 'mach/mach.h',
     'malloc.h', 'mkl.h', 'mkl_cblas.h', 'mkl_vsl.h', 'mkl_vsl_functions.h',
     'nvml.h', 'opencv2/opencv.hpp', 'sys/stat.h', 'sys/types.h', 'cuda.h', 'cuda_fp16.h',
-<<<<<<< HEAD
-=======
     'omp.h'
->>>>>>> b11d3a25
-    ]
 
 minimum = int(sys.argv[6]) if len(sys.argv) > 5 else 0
 android = int(sys.argv[7]) if len(sys.argv) > 6 else 0
@@ -94,14 +90,10 @@
         h = m.groups()[0].strip('./')
         source = find_source(h, x, stage)
         if not source:
-<<<<<<< HEAD
-            if h not in blacklist and h not in sysheaders and 'mkl' not in h and 'nnpack' not in h: sysheaders.append(h)
-=======
             if (h not in blacklist and
                 h not in sysheaders and
                 'mkl' not in h and
                 'nnpack' not in h): sysheaders.append(h)
->>>>>>> b11d3a25
         else:
             expand(source, pending + [x], stage)
     print >>out, "//===== EXPANDED: %s =====\n" %x
