export MXNET_ROOT=`pwd`/..
<<<<<<< HEAD
# Change this to path of openblas
export OPENBLAS_ROOT=/home/christian/workspace/android/openblas

# set this to root folder of ndk toolchain
export NDK_TOOLCHAIN_ROOT=/home/christian/workspace/android/arm-toolchain
=======

# Change this to path or specify in make command
ifndef OPENBLAS_ROOT
    export OPENBLAS_ROOT=/usr/local/opt/openblas
endif
>>>>>>> 70a781b6

# Whether use minimum build without blas and SSE, this will make the library super slow
ifndef MIN
    export MIN=0
    DEFS=-DMSHADOW_USE_CBLAS=1
else
    DEFS=-DMSHADOW_USE_CBLAS=0
endif

ifndef ANDROID
    export ANDROID=0
else
    DEFS+=-DMSHADOW_USE_SSE=0
<<<<<<< HEAD
endif

ifndef OPENMP
    export OPENMP=0
    DEFS += -DDISABLE_OPENMP=1
else
    DEFS += -DDISABLE_OPENMP=0
=======
endif

# Use locally installed emscripten if not specified
ifndef EMCC
    EMCC=emcc
endif

ifndef DISABLE_OPENMP
       DEFS+=-DDISABLE_OPENMP=1
>>>>>>> 70a781b6
endif

.PHONY: all clean

<<<<<<< HEAD
DEFS+=-DMSHADOW_USE_CUDA=0 -DMSHADOW_USE_MKL=0 -DMSHADOW_RABIT_PS=0 -DMSHADOW_DIST_PS=0 -DMSHADOW_FORCE_STREAM -DMXNET_PREDICT_ONLY=1 -DDMLC_LOG_STACK_TRACE=0 -DMXNET_USE_OPENCV=0
CFLAGS=-std=c++11 -Wno-unknown-pragmas -Wall -O3 -funroll-loops $(DEFS)
CFLAGS += -I${MXNET_ROOT}/ -I${MXNET_ROOT}/mshadow/ -I${MXNET_ROOT}/dmlc-core/include -I${MXNET_ROOT}/nnvm -I${MXNET_ROOT}/nnvm/include -I${MXNET_ROOT}/include -I${OPENBLAS_ROOT} -I${OPENBLAS_ROOT}/include -D__MIN__=$(MIN)

# CFLAGS += -g -O0 -DDMLC_LOG_FATAL_THROW=0

# definitions for binarization
DEFS += -DBINARY_WORD_32=0 -DBINARY_WORD_64=1
ifneq ($(MIN), 1)
    CFLAGS += -I${OPENBLAS_ROOT} -I${OPENBLAS_ROOT}/include -I/usr/lib/jvm/java-8-openjdk/include/ -I/usr/lib/jvm/java-8-openjdk/include/linux
    LDFLAGS+= -L${OPENBLAS_ROOT} -L${OPENBLAS_ROOT}/lib -lopenblas
=======
DEFS+=-DMSHADOW_USE_CUDA=0 -DMSHADOW_USE_MKL=0 -DMSHADOW_RABIT_PS=0 -DMSHADOW_DIST_PS=0 -DDMLC_LOG_STACK_TRACE=0
DEFS+=-DMSHADOW_FORCE_STREAM -DMXNET_USE_OPENCV=0 -DMXNET_PREDICT_ONLY=1
CFLAGS=-std=c++11 -Wno-unknown-pragmas -Wall $(DEFS)
ifneq ($(MIN), 1)
	CFLAGS += -I${OPENBLAS_ROOT} -I${OPENBLAS_ROOT}/include
	LDFLAGS+= -L${OPENBLAS_ROOT} -L${OPENBLAS_ROOT}/lib
        
	# Define which blas is installed. Uses OpenBLAS by default.
	ifeq ($(USE_BLAS), atlas)
                LDFLAGS += -lcblas
        else ifeq ($(USE_BLAS), blas)
                LDFLAGS += -lblas
        else
		LDFLAGS += -lopenblas
	endif
>>>>>>> 70a781b6
endif

ifeq ($(OPENMP), 1)
    CFLAGS += -fopenmp
    LDFLAGS += -fopenmp
endif

ifeq ($(ANDROID), 1)
    CFLAGS += -mfpu=neon -march=armv7-a -mthumb -mfloat-abi=softfp
    CFLAGS += -I${NDK_TOOLCHAIN_ROOT}/include/c++/4.9.x
    LDFLAGS += -march=armv7-a

    ifeq ($(CC), arm-linux-androideabi-clang)
        LDFLAGS += -L${NDK_TOOLCHAIN_ROOT}/arm-linux-androideabi/lib/armv7-a
    endif

    ifeq ($(CC), arm-linux-androideabi-gcc)
        DEFS+=-isystem ${NDK_TOOLCHAIN_ROOT}/include/c++/4.9.x
    endif
endif

all: android libmxnet_predict.a ${MXNET_ROOT}/lib/libmxnet_predict.so

nnvm.d:
	./prep_nnvm.sh $(ANDROID) $(OPENMP)

dmlc.d: dmlc-minimum0.cc
	${CXX} ${CFLAGS} -M -MT dmlc-minimum0.o \
	-I ${MXNET_ROOT}/dmlc-core/include \
	-D__MIN__=$(MIN) $+ > dmlc.d


mxnet_predict0.d: mxnet_predict0.cc nnvm.d dmlc.d
	${CXX} ${CFLAGS} -M -MT mxnet_predict0.o \
	-I ${MXNET_ROOT}/ -I ${MXNET_ROOT}/mshadow/ -I ${MXNET_ROOT}/dmlc-core/include -I ${MXNET_ROOT}/dmlc-core/src \
	-I ${MXNET_ROOT}/nnvm/include \
	-I ${MXNET_ROOT}/dlpack/include \
	-I ${MXNET_ROOT}/include \
	-D__MIN__=$(MIN) mxnet_predict0.cc mxnet_hpi0.cc > mxnet_predict0.d
	cat dmlc.d >> mxnet_predict0.d
	cat nnvm.d >> mxnet_predict0.d

mxnet_predict-all.cc:  mxnet_predict0.d dmlc-minimum0.cc nnvm.cc mxnet_predict0.cc mxnet_hpi0.cc
	@echo "Generating amalgamation to " $@
	python2 ./amalgamation.py $+ $@ $(MIN) $(ANDROID) $(OPENMP)

mxnet_predict-all.o: mxnet_predict-all.cc
	${CXX} ${CFLAGS} -fPIC -o $@ -c $+

libmxnet_predict.a: mxnet_predict-all.o
	${AR} rcs libmxnet_predict.a $+

jni_libmxnet_predict.o: mxnet_predict-all.cc jni/predictor.cc 
	${CXX} ${CFLAGS} -fPIC -o $@ -c jni/predictor.cc

jni_libmxnet_predict.so: jni_libmxnet_predict.o
	${CXX} ${CFLAGS} -shared -o $@ $(filter %.o %.a, $^) $(LDFLAGS)

ifneq ($(ANDROID), 1)
    android:
else
    CFLAGS+=  -mhard-float -D_NDK_MATH_NO_SOFTFP=1 -O3
    LDFLAGS+=  -Wl,--no-warn-mismatch -lm_hard
    android: jni_libmxnet_predict.so
endif

libmxnet_predict.js: mxnet_predict-all.cc
	${EMCC} -std=c++11 -O2 $(DEFS) -DMSHADOW_USE_SSE=0 -D__MXNET_JS__  -o $@ $+ \
	-s EXPORTED_FUNCTIONS="['_MXPredCreate', \
	                        '_MXPredGetOutputShape', \
	                        '_MXPredSetInput', \
	                        '_MXPredForward', \
	                        '_MXPredPartialForward', \
	                        '_MXPredGetOutput', \
	                        '_MXPredFree', \
	                        '_MXNDListCreate', \
	                        '_MXNDListGet', \
	                        '_MXNDListFree']" \
	-s ALLOW_MEMORY_GROWTH=1

${MXNET_ROOT}/lib/libmxnet_predict.so:  mxnet_predict-all.o
	@mkdir -p ${MXNET_ROOT}/lib
	${CXX} ${CFLAGS} -shared -o $@ $(filter %.o %.a, $^) $(LDFLAGS)
	ls -alh $@

clean:
	rm -f *.d *.o *.so *.a *.js *.js.mem mxnet_predict-all.cc nnvm.cc<|MERGE_RESOLUTION|>--- conflicted
+++ resolved
@@ -1,17 +1,12 @@
 export MXNET_ROOT=`pwd`/..
-<<<<<<< HEAD
-# Change this to path of openblas
-export OPENBLAS_ROOT=/home/christian/workspace/android/openblas
 
 # set this to root folder of ndk toolchain
 export NDK_TOOLCHAIN_ROOT=/home/christian/workspace/android/arm-toolchain
-=======
 
 # Change this to path or specify in make command
 ifndef OPENBLAS_ROOT
     export OPENBLAS_ROOT=/usr/local/opt/openblas
 endif
->>>>>>> 70a781b6
 
 # Whether use minimum build without blas and SSE, this will make the library super slow
 ifndef MIN
@@ -25,15 +20,6 @@
     export ANDROID=0
 else
     DEFS+=-DMSHADOW_USE_SSE=0
-<<<<<<< HEAD
-endif
-
-ifndef OPENMP
-    export OPENMP=0
-    DEFS += -DDISABLE_OPENMP=1
-else
-    DEFS += -DDISABLE_OPENMP=0
-=======
 endif
 
 # Use locally installed emscripten if not specified
@@ -42,25 +28,15 @@
 endif
 
 ifndef DISABLE_OPENMP
+    export OPENMP=0
        DEFS+=-DDISABLE_OPENMP=1
->>>>>>> 70a781b6
 endif
 
 .PHONY: all clean
 
-<<<<<<< HEAD
-DEFS+=-DMSHADOW_USE_CUDA=0 -DMSHADOW_USE_MKL=0 -DMSHADOW_RABIT_PS=0 -DMSHADOW_DIST_PS=0 -DMSHADOW_FORCE_STREAM -DMXNET_PREDICT_ONLY=1 -DDMLC_LOG_STACK_TRACE=0 -DMXNET_USE_OPENCV=0
-CFLAGS=-std=c++11 -Wno-unknown-pragmas -Wall -O3 -funroll-loops $(DEFS)
-CFLAGS += -I${MXNET_ROOT}/ -I${MXNET_ROOT}/mshadow/ -I${MXNET_ROOT}/dmlc-core/include -I${MXNET_ROOT}/nnvm -I${MXNET_ROOT}/nnvm/include -I${MXNET_ROOT}/include -I${OPENBLAS_ROOT} -I${OPENBLAS_ROOT}/include -D__MIN__=$(MIN)
-
-# CFLAGS += -g -O0 -DDMLC_LOG_FATAL_THROW=0
-
 # definitions for binarization
 DEFS += -DBINARY_WORD_32=0 -DBINARY_WORD_64=1
-ifneq ($(MIN), 1)
-    CFLAGS += -I${OPENBLAS_ROOT} -I${OPENBLAS_ROOT}/include -I/usr/lib/jvm/java-8-openjdk/include/ -I/usr/lib/jvm/java-8-openjdk/include/linux
-    LDFLAGS+= -L${OPENBLAS_ROOT} -L${OPENBLAS_ROOT}/lib -lopenblas
-=======
+
 DEFS+=-DMSHADOW_USE_CUDA=0 -DMSHADOW_USE_MKL=0 -DMSHADOW_RABIT_PS=0 -DMSHADOW_DIST_PS=0 -DDMLC_LOG_STACK_TRACE=0
 DEFS+=-DMSHADOW_FORCE_STREAM -DMXNET_USE_OPENCV=0 -DMXNET_PREDICT_ONLY=1
 CFLAGS=-std=c++11 -Wno-unknown-pragmas -Wall $(DEFS)
@@ -76,7 +52,6 @@
         else
 		LDFLAGS += -lopenblas
 	endif
->>>>>>> 70a781b6
 endif
 
 ifeq ($(OPENMP), 1)
