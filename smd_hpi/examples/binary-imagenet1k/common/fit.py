import mxnet as mx
import logging
import os
import time

def _get_lr_scheduler(args, kv):
    if 'lr_factor' not in args or args.lr_factor >= 1:
        return (args.lr, None)
    epoch_size = args.num_examples / args.batch_size
    if 'dist' in args.kv_store:
        epoch_size /= kv.num_workers
    begin_epoch = args.load_epoch if args.load_epoch else 0
    step_epochs = [int(l) for l in args.lr_step_epochs.split(',')]
    lr = args.lr
    for s in step_epochs:
        if begin_epoch >= s:
            lr *= args.lr_factor
    if lr != args.lr:
        logging.info('Adjust learning rate to %e for epoch %d' %(lr, begin_epoch))

    steps = [epoch_size * (x-begin_epoch) for x in step_epochs if x-begin_epoch > 0]
    return (lr, mx.lr_scheduler.MultiFactorScheduler(step=steps, factor=args.lr_factor))

def _load_model(args, rank=0):
    if 'load_epoch' not in args or args.load_epoch is None:
        return (None, None, None)
    assert args.model_prefix is not None
    model_prefix = args.model_prefix
    if rank > 0 and os.path.exists("%s-%d-symbol.json" % (model_prefix, rank)):
        model_prefix += "-%d" % (rank)
    sym, arg_params, aux_params = mx.model.load_checkpoint(
        model_prefix, args.load_epoch)
    logging.info('Loaded model %s_%04d.params', model_prefix, args.load_epoch)
    return (sym, arg_params, aux_params)

def _save_model(args, rank=0):
    if args.model_prefix is None:
        return None
    dst_dir = os.path.dirname(args.model_prefix)
    if not os.path.isdir(dst_dir):
        os.mkdir(dst_dir)
    return mx.callback.do_checkpoint(args.model_prefix if rank == 0 else "%s-%d" % (
        args.model_prefix, rank))

def add_fit_args(parser):
    """
    parser : argparse.ArgumentParser
    return a parser added with args required by fit
    """
    train = parser.add_argument_group('Training', 'model training')
    train.add_argument('--network', type=str,
                       help='the neural network to use')
    train.add_argument('--num-layers', type=int,
                       help='number of layers in the neural network, required by some networks such as resnet')
    train.add_argument('--gpus', type=str,
                       help='list of gpus to run, e.g. 0 or 0,2,5. empty means using cpu')
    train.add_argument('--kv-store', type=str, default='device',
                       help='key-value store type')
    train.add_argument('--num-epochs', type=int, default=100,
                       help='max num of epochs')
    train.add_argument('--lr', type=float, default=0.1,
                       help='initial learning rate')
    train.add_argument('--lr-factor', type=float, default=0.1,
                       help='the ratio to reduce lr on each step')
    train.add_argument('--lr-step-epochs', type=str,
                       help='the epochs to reduce the lr, e.g. 30,60')
    train.add_argument('--optimizer', type=str, default='sgd',
                       help='the optimizer type')
    train.add_argument('--mom', type=float, default=0.9,
                       help='momentum for sgd')
    train.add_argument('--wd', type=float, default=0.0001,
                       help='weight decay for sgd')
    train.add_argument('--batch-size', type=int, default=128,
                       help='the batch size')
    train.add_argument('--disp-batches', type=int, default=20,
                       help='show progress for every n batches')
    train.add_argument('--model-prefix', type=str,
                       help='model prefix')
    parser.add_argument('--monitor', dest='monitor', type=int, default=0,
                        help='log network parameters every N iters if larger than 0')
    train.add_argument('--load-epoch', type=int,
                       help='load the model on an epoch using the model-load-prefix')
    train.add_argument('--top-k', type=int, default=0,
                       help='report the top-k accuracy. 0 means no report.')
    train.add_argument('--test-io', type=int, default=0,
                       help='1 means test reading speed without training')
    return train

def fit(args, network, data_loader, **kwargs):
    """
    train a model
    args : argparse returns
    network : the symbol definition of the nerual network
    data_loader : function that returns the train and val data iterators
    """
    # kvstore
    kv = mx.kvstore.create(args.kv_store)

    # logging
    head = '%(asctime)-15s Node[' + str(kv.rank) + '] %(message)s'
    logging.basicConfig(level=logging.DEBUG, format=head)
    logging.info('start with arguments %s', args)

    # data iterators
    (train, val) = data_loader(args, kv)
    if args.test_io:
        tic = time.time()
        for i, batch in enumerate(train):
            for j in batch.data:
                j.wait_to_read()
            if (i+1) % args.disp_batches == 0:
                logging.info('Batch [%d]\tSpeed: %.2f samples/sec' % (
                    i, args.disp_batches*args.batch_size/(time.time()-tic)))
                tic = time.time()

        return


    # load model
    if 'arg_params' in kwargs and 'aux_params' in kwargs:
        arg_params = kwargs['arg_params']
        aux_params = kwargs['aux_params']
    else:
        sym, arg_params, aux_params = _load_model(args, kv.rank)
        if sym is not None:
            assert sym.tojson() == network.tojson()

    fixed_param_names = [name for name in network.list_arguments() \
        if name.startswith('nothing')]
    # helper information
    if fixed_param_names:
        logging.info("Freezed parameters: [" + ','.join(fixed_param_names) + ']')

    # save model
    checkpoint = _save_model(args, kv.rank)

    # devices for training
    devs = mx.cpu() if args.gpus is None or args.gpus is '' else [
        mx.gpu(int(i)) for i in args.gpus.split(',')]

    # learning rate
    lr, lr_scheduler = _get_lr_scheduler(args, kv)

    # create model
    model = mx.mod.Module(
        context       = devs,
        symbol        = network,
        fixed_param_names = fixed_param_names
    )

    lr_scheduler  = lr_scheduler
    optimizer_params = {
            'learning_rate': lr,        
            'wd' : args.wd,
            'lr_scheduler': lr_scheduler}
    if args.optimizer == 'sgd':
        optimizer_params['momentum'] = args.mom

    monitor = mx.mon.Monitor(args.monitor, pattern=".*") if args.monitor > 0 else None

    initializer   = mx.init.Xavier(
       rnd_type='gaussian', factor_type="in", magnitude=2)
    if args.pretrained:
<<<<<<< HEAD
	initializer = mx.initializer.Load(args.pretrained, default_init=initializer, verbose=True)
=======
        initializer = mx.initializer.Load(args.pretrained, default_init=initializer, verbose=True)
>>>>>>> 79ddc228
    # initializer   = mx.init.Xavier(factor_type="in", magnitude=2.34),

    # evaluation metrices
    eval_metrics = ['accuracy']
    if args.top_k > 0:
        eval_metrics.append(mx.metric.create('top_k_accuracy', top_k=args.top_k))

    # callbacks that run after each batch
    batch_end_callbacks = [mx.callback.Speedometer(args.batch_size, args.disp_batches)]
    if 'batch_end_callback' in kwargs:
        cbs = kwargs['batch_end_callback']
        batch_end_callbacks += cbs if isinstance(cbs, list) else [cbs]

    # run
    model.fit(train,
        begin_epoch        = args.load_epoch if args.load_epoch else 0,
        num_epoch          = args.num_epochs,
        eval_data          = val,
        eval_metric        = eval_metrics,
        kvstore            = kv,
        optimizer          = args.optimizer,
        optimizer_params   = optimizer_params,
        initializer        = initializer,
        arg_params         = arg_params,
        aux_params         = aux_params,
        batch_end_callback = batch_end_callbacks,
        epoch_end_callback = checkpoint,
        allow_missing      = True,
        monitor            = monitor)<|MERGE_RESOLUTION|>--- conflicted
+++ resolved
@@ -161,11 +161,7 @@
     initializer   = mx.init.Xavier(
        rnd_type='gaussian', factor_type="in", magnitude=2)
     if args.pretrained:
-<<<<<<< HEAD
-	initializer = mx.initializer.Load(args.pretrained, default_init=initializer, verbose=True)
-=======
         initializer = mx.initializer.Load(args.pretrained, default_init=initializer, verbose=True)
->>>>>>> 79ddc228
     # initializer   = mx.init.Xavier(factor_type="in", magnitude=2.34),
 
     # evaluation metrices
