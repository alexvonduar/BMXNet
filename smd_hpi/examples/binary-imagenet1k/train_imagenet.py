--- conflicted
+++ resolved
@@ -34,9 +34,9 @@
         min_random_scale = 1, # if input image has min size k, suggest to use
                               # 256.0/x, e.g. 0.533 for 480
         # train
-        num_epochs       = 30,
-        lr_step_epochs   = '10,20',
-        lr               = 0.001,
+        num_epochs       = 60,
+        lr_step_epochs   = '20,30,40,50',
+        lr               = 0.1,
         batch_size     = 32,
         optimizer        = 'Adam',
         disp_batches     = 10,
@@ -66,11 +66,7 @@
     args_params=None
     auxs_params=None
     if args.pretrained:
-<<<<<<< HEAD
         new_sym, args_params, auxs_params = mx.model.load_checkpoint(args.pretrained, 53)
-=======
-        new_sym, args_params, auxs_params = mx.model.load_checkpoint(args.pretrained, 0)#inception-bn-0039.param
->>>>>>> 19b954aa
         logger.info("Start training with {} from pretrained model {}"
                 .format(str(devs), args.pretrained))
 	
