'''
Adapted from https://github.com/tornadomeet/ResNet/blob/master/symbol_resnet.py
Original author Wei Wu

Implemented the following paper:

Kaiming He, Xiangyu Zhang, Shaoqing Ren, Jian Sun. "Identity Mappings in Deep Residual Networks"
'''
import mxnet as mx

BITW = -1 # set in get_symbol
BITA = -1 # set in get_symbol

import os,sys,inspect
currentdir = os.path.dirname(os.path.abspath(inspect.getfile(inspect.currentframe())))
parentdir = os.path.dirname(currentdir)
sys.path.insert(0,parentdir)
from common.math_ops import *

def residual_unit(data, num_filter, stride, dim_match, name, bottle_neck=True, bn_mom=0.9, workspace=256, memonger=False):
    """Return ResNet Unit symbol for building ResNet
    Parameters
    ----------
    data : str
        Input data
    num_filter : int
        Number of output channels
    bnf : int
        Bottle neck channels factor with regard to num_filter
    stride : tupe
        Stride used in convolution
    dim_match : Boolen
        True means channel number between input and output is the same, otherwise means differ
    name : str
        Base name of the operators
    workspace : int
        Workspace used in convolution operator
    """
    if bottle_neck:
        # the same as https://github.com/facebook/fb.resnet.torch#notes, a bit difference with origin paper
        bn1 = mx.sym.BatchNorm(data=data, fix_gamma=False, eps=2e-5, momentum=bn_mom, name=name + '_bn1')
        act1 = mx.sym.Activation(data=bn1, act_type='relu', name=name + '_relu1')
        conv1 = mx.sym.Convolution(data=act1, num_filter=int(num_filter*0.25), kernel=(1,1), stride=(1,1), pad=(0,0),
                                   no_bias=True, workspace=workspace, name=name + '_conv1')
        bn2 = mx.sym.BatchNorm(data=conv1, fix_gamma=False, eps=2e-5, momentum=bn_mom, name=name + '_bn2')
        act2 = mx.sym.Activation(data=bn2, act_type='relu', name=name + '_relu2')
        conv2 = mx.sym.Convolution(data=act2, num_filter=int(num_filter*0.25), kernel=(3,3), stride=stride, pad=(1,1),
                                   no_bias=True, workspace=workspace, name=name + '_conv2')
        bn3 = mx.sym.BatchNorm(data=conv2, fix_gamma=False, eps=2e-5, momentum=bn_mom, name=name + '_bn3')
        act3 = mx.sym.Activation(data=bn3, act_type='relu', name=name + '_relu3')
        conv3 = mx.sym.Convolution(data=act3, num_filter=num_filter, kernel=(1,1), stride=(1,1), pad=(0,0), no_bias=True,
                                   workspace=workspace, name=name + '_conv3')
        if dim_match:
            shortcut = data
        else:
            shortcut = mx.sym.Convolution(data=act1, num_filter=num_filter, kernel=(1,1), stride=stride, no_bias=True,
                                            workspace=workspace, name=name+'_sc')
        if memonger:
            shortcut._set_attr(mirror_stage='True')
        return conv3 + shortcut
    else:
        bn1 = mx.sym.BatchNorm(data=data, fix_gamma=False, momentum=bn_mom, eps=2e-5, name=name + '_bn1')
        act1 = mx.sym.Activation(data=bn1, act_type='relu', name=name + '_relu1')
        conv1 = mx.sym.Convolution(data=act1, num_filter=num_filter, kernel=(3,3), stride=stride, pad=(1,1),
                                      no_bias=True, workspace=workspace, name=name + '_conv1')
        bn2 = mx.sym.BatchNorm(data=conv1, fix_gamma=False, momentum=bn_mom, eps=2e-5, name=name + '_bn2')
        act2 = mx.sym.Activation(data=bn2, act_type='relu', name=name + '_relu2')
        conv2 = mx.sym.Convolution(data=act2, num_filter=num_filter, kernel=(3,3), stride=(1,1), pad=(1,1),
                                      no_bias=True, workspace=workspace, name=name + '_conv2')
        if dim_match:
            shortcut = data
        else:
            shortcut = mx.sym.Convolution(data=act1, num_filter=num_filter, kernel=(1,1), stride=stride, no_bias=True,
                                            workspace=workspace, name=name+'_sc')
        if memonger:
            shortcut._set_attr(mirror_stage='True')
        return conv2 + shortcut

def Qresidual_unit(data, num_filter, stride, dim_match, name, bottle_neck=True, bn_mom=0.9, workspace=256, memonger=False):
    """Return ResNet Unit symbol for building ResNet
    Parameters
    ----------
    data : str
        Input data
    num_filter : int
        Number of output channels
    bnf : int
        Bottle neck channels factor with regard to num_filter
    stride : tupe
        Stride used in convolution
    dim_match : Boolen
        True means channel number between input and output is the same, otherwise means differ
    name : str
        Base name of the operators
    workspace : int
        Workspace used in convolution operator
    """
    cudnn_off = False

    if bottle_neck:
        # the same as https://github.com/facebook/fb.resnet.torch#notes, a bit difference with origin paper
        bn1 = mx.sym.BatchNorm(data=data, fix_gamma=False, eps=2e-5, momentum=bn_mom, name=name + '_bn1')
        act1 = mx.sym.QActivation(data=bn1, act_bit=BITA, backward_only=True)
        conv1 = mx.sym.QConvolution(data=act1, num_filter=int(num_filter*0.25), kernel=(1,1), stride=(1,1), pad=(0,0),
                                   no_bias=True, workspace=workspace, name=name + '_conv1', act_bit=BITW, cudnn_off=cudnn_off)
        bn2 = mx.sym.BatchNorm(data=conv1, fix_gamma=False, eps=2e-5, momentum=bn_mom, name=name + '_bn2')
        act2 = mx.sym.QActivation(data=bn2,  act_bit=BITA, backward_only=True)
        conv2 = mx.sym.QConvolution(data=act2, num_filter=int(num_filter*0.25), kernel=(3,3), stride=stride, pad=(1,1),
                                   no_bias=True, workspace=workspace, name=name + '_conv2', act_bit=BITW, cudnn_off=cudnn_off)
        bn3 = mx.sym.BatchNorm(data=conv2, fix_gamma=False, eps=2e-5, momentum=bn_mom, name=name + '_bn3')
        act3 = mx.sym.QActivation(data=bn3, act_bit=BITA, backward_only=True)
        conv3 = mx.sym.QConvolution(data=act3, num_filter=num_filter, kernel=(1,1), stride=(1,1), pad=(0,0), no_bias=True,
                                   workspace=workspace, name=name + '_conv3', act_bit=BITW, cudnn_off=cudnn_off)
        if dim_match:
            shortcut = data
        else:
            shortcut = mx.sym.QConvolution(data=bn1, num_filter=num_filter, kernel=(1,1), stride=stride, no_bias=True,
                                            workspace=workspace, name=name+'_sc', act_bit=BITW, cudnn_off=cudnn_off)
        if memonger:
            shortcut._set_attr(mirror_stage='True')
        return conv3 + shortcut
    else:
        bn1 = mx.sym.BatchNorm(data=data, fix_gamma=False, momentum=bn_mom, eps=2e-5, name=name + '_bn1')
        act1 = mx.sym.QActivation(data=bn1, act_bit=BITA, backward_only=True)
        conv1 = mx.sym.QConvolution(data=act1, num_filter=num_filter, kernel=(3,3), stride=stride, pad=(1,1),
                                      no_bias=True, workspace=workspace, name=name + '_conv1', act_bit=BITW, cudnn_off=cudnn_off)
        bn2 = mx.sym.BatchNorm(data=conv1, fix_gamma=False, momentum=bn_mom, eps=2e-5, name=name + '_bn2')
        act2 = mx.sym.QActivation(data=bn2, act_bit=BITA, backward_only=True)
        conv2 = mx.sym.QConvolution(data=act2, num_filter=num_filter, kernel=(3,3), stride=(1,1), pad=(1,1),
                                      no_bias=True, workspace=workspace, name=name + '_conv2', act_bit=BITW, cudnn_off=cudnn_off)
        if dim_match:
            shortcut = data
        else:
            shortcut = mx.sym.QConvolution(data=act1, num_filter=num_filter, kernel=(1,1), stride=stride, no_bias=True,
                         workspace=workspace, name=name+'_sc', act_bit=BITW, cudnn_off=cudnn_off)
        if memonger:
            shortcut._set_attr(mirror_stage='True')
        return conv2 + shortcut

def resnet(units, num_stages, filter_list, num_classes, image_shape, bottle_neck=True, bn_mom=0.9, workspace=256, memonger=False):
    """Return ResNet symbol of
    Parameters
    ----------
    units : list
        Number of units in each stage
    num_stages : int
        Number of stage
    filter_list : list
        Channel size of each stage
    num_classes : int
        Ouput size of symbol
    dataset : str
        Dataset type, only cifar10 and imagenet supports
    workspace : int
        Workspace used in convolution operator
    """
    num_unit = len(units)
    assert(num_unit == num_stages)
    data = mx.sym.Variable(name='data')
    data = mx.sym.BatchNorm(data=data, fix_gamma=True, eps=2e-5, momentum=bn_mom, name='bn_data')
    (nchannel, height, width) = image_shape
    if height <= 32:            # such as cifar10
        body = mx.sym.Convolution(data=data, num_filter=filter_list[0], kernel=(3, 3), stride=(1,1), pad=(1, 1),
                                  no_bias=True, name="conv0", workspace=workspace)
    else:                       # often expected to be 224 such as imagenet
        body = mx.sym.Convolution(data=data, num_filter=filter_list[0], kernel=(7, 7), stride=(2,2), pad=(3, 3),
                                  no_bias=True, name="conv0", workspace=workspace)
        body = mx.sym.BatchNorm(data=body, fix_gamma=False, eps=2e-5, momentum=bn_mom, name='bn0')
        body = mx.sym.Activation(data=body, act_type='relu', name='relu0')
        body = mx.symbol.Pooling(data=body, kernel=(3, 3), stride=(2,2), pad=(1,1), pool_type='max')

    for i in range(num_stages):
    # we can select specific stage in full precision 
<<<<<<< HEAD
        if i==False:
            body = residual_unit(body, filter_list[i+1], (1 if i==0 else 2, 1 if i==0 else 2), False,
                name='stage%d_unit%d' % (i + 1, 1), bottle_neck=bottle_neck, workspace=workspace,
                memonger=memonger)
            for j in range(units[i]-1):
                body = residual_unit(body, filter_list[i+1], (1,1), True, name='stage%d_unit%d' % (i + 1, j + 2),
                            bottle_neck=bottle_neck, workspace=workspace, memonger=memonger)
        else:
                body = Qresidual_unit(body, filter_list[i+1], (1 if i==0 else 2, 1 if i==0 else 2), False,
                            name='stage%d_unit%d' % (i + 1, 1), bottle_neck=bottle_neck, workspace=workspace,
                            memonger=memonger)
                for j in range(units[i]-1):
                    body = Qresidual_unit(body, filter_list[i+1], (1,1), True, name='stage%d_unit%d' % (i + 1, j + 2),
                                bottle_neck=bottle_neck, workspace=workspace, memonger=memonger)
=======
	if i==False:
		body = residual_unit(body, filter_list[i+1], (1 if i==0 else 2, 1 if i==0 else 2), False,
                             name='stage%d_unit%d' % (i + 1, 1), bottle_neck=bottle_neck, workspace=workspace,
                             memonger=memonger)
		for j in range(units[i]-1):
            		body = residual_unit(body, filter_list[i+1], (1,1), True, name='stage%d_unit%d' % (i + 1, j + 2),
                                 bottle_neck=bottle_neck, workspace=workspace, memonger=memonger)
	else:
		body = Qresidual_unit(body, filter_list[i+1], (1 if i==0 else 2, 1 if i==0 else 2), False,
                             name='stage%d_unit%d' % (i + 1, 1), bottle_neck=bottle_neck, workspace=workspace,
                             memonger=memonger)
	        for j in range(units[i]-1):
        	    body = Qresidual_unit(body, filter_list[i+1], (1,1), True, name='stage%d_unit%d' % (i + 1, j + 2),
                                 bottle_neck=bottle_neck, workspace=workspace, memonger=memonger)
>>>>>>> 102f8d0e
    bn1 = mx.sym.BatchNorm(data=body, fix_gamma=False, eps=2e-5, momentum=bn_mom, name='bn1')
    relu1 = mx.sym.Activation(data=bn1, act_type='relu', name='relu1')
    # Although kernel is not used here when global_pool=True, we should put one
    pool1 = mx.symbol.Pooling(data=relu1, global_pool=True, kernel=(7, 7), pool_type='avg', name='pool1')
    flat = mx.symbol.Flatten(data=pool1)
    fc1 = mx.symbol.FullyConnected(data=flat, num_hidden=num_classes, name='fc1')
    return mx.symbol.SoftmaxOutput(data=fc1, name='softmax')

def get_symbol(num_classes, num_layers, image_shape, conv_workspace=256, bits_w=1, bits_a=1, **kwargs):
    """
    Adapted from https://github.com/tornadomeet/ResNet/blob/master/train_resnet.py
    Original author Wei Wu
    """
    global BITW, BITA
    BITW = bits_w
    BITA = bits_a

    image_shape = [int(l) for l in image_shape.split(',')]
    (nchannel, height, width) = image_shape
    if height <= 28:
        num_stages = 3
        if (num_layers-2) % 9 == 0 and num_layers >= 164:
            per_unit = [(num_layers-2)//9]
            filter_list = [16, 64, 128, 256]
            bottle_neck = True
        elif (num_layers-2) % 6 == 0 and num_layers < 164:
            per_unit = [(num_layers-2)//6]
            filter_list = [16, 16, 32, 64]
            bottle_neck = False
        else:
            raise ValueError("no experiments done on num_layers {}, you can do it youself".format(num_layers))
        units = per_unit * num_stages
    else:
        if num_layers >= 50:
            filter_list = [64, 256, 512, 1024, 2048]
            bottle_neck = True
        else:
            filter_list = [64, 64, 128, 256, 512]
            bottle_neck = False
        num_stages = 4
        if num_layers == 18:
            units = [2, 2, 2, 2]
        elif num_layers == 34:
            units = [3, 4, 6, 3]
        elif num_layers == 50:
            units = [3, 4, 6, 3]
        elif num_layers == 101:
            units = [3, 4, 23, 3]
        elif num_layers == 152:
            units = [3, 8, 36, 3]
        elif num_layers == 200:
            units = [3, 24, 36, 3]
        elif num_layers == 269:
            units = [3, 30, 48, 8]
        else:
            raise ValueError("no experiments done on num_layers {}, you can do it youself".format(num_layers))

    return resnet(units       = units,
                  num_stages  = num_stages,
                  filter_list = filter_list,
                  num_classes = num_classes,
                  image_shape = image_shape,
                  bottle_neck = bottle_neck,
                  workspace   = conv_workspace)<|MERGE_RESOLUTION|>--- conflicted
+++ resolved
@@ -171,37 +171,20 @@
 
     for i in range(num_stages):
     # we can select specific stage in full precision 
-<<<<<<< HEAD
-        if i==False:
-            body = residual_unit(body, filter_list[i+1], (1 if i==0 else 2, 1 if i==0 else 2), False,
-                name='stage%d_unit%d' % (i + 1, 1), bottle_neck=bottle_neck, workspace=workspace,
-                memonger=memonger)
+    if i==False:
+        body = residual_unit(body, filter_list[i+1], (1 if i==0 else 2, 1 if i==0 else 2), False,
+            name='stage%d_unit%d' % (i + 1, 1), bottle_neck=bottle_neck, workspace=workspace,
+            memonger=memonger)
+        for j in range(units[i]-1):
+            body = residual_unit(body, filter_list[i+1], (1,1), True, name='stage%d_unit%d' % (i + 1, j + 2),
+                        bottle_neck=bottle_neck, workspace=workspace, memonger=memonger)
+    else:
+            body = Qresidual_unit(body, filter_list[i+1], (1 if i==0 else 2, 1 if i==0 else 2), False,
+                        name='stage%d_unit%d' % (i + 1, 1), bottle_neck=bottle_neck, workspace=workspace,
+                        memonger=memonger)
             for j in range(units[i]-1):
-                body = residual_unit(body, filter_list[i+1], (1,1), True, name='stage%d_unit%d' % (i + 1, j + 2),
-                            bottle_neck=bottle_neck, workspace=workspace, memonger=memonger)
-        else:
-                body = Qresidual_unit(body, filter_list[i+1], (1 if i==0 else 2, 1 if i==0 else 2), False,
-                            name='stage%d_unit%d' % (i + 1, 1), bottle_neck=bottle_neck, workspace=workspace,
-                            memonger=memonger)
-                for j in range(units[i]-1):
-                    body = Qresidual_unit(body, filter_list[i+1], (1,1), True, name='stage%d_unit%d' % (i + 1, j + 2),
+                body = Qresidual_unit(body, filter_list[i+1], (1,1), True, name='stage%d_unit%d' % (i + 1, j + 2),
                                 bottle_neck=bottle_neck, workspace=workspace, memonger=memonger)
-=======
-	if i==False:
-		body = residual_unit(body, filter_list[i+1], (1 if i==0 else 2, 1 if i==0 else 2), False,
-                             name='stage%d_unit%d' % (i + 1, 1), bottle_neck=bottle_neck, workspace=workspace,
-                             memonger=memonger)
-		for j in range(units[i]-1):
-            		body = residual_unit(body, filter_list[i+1], (1,1), True, name='stage%d_unit%d' % (i + 1, j + 2),
-                                 bottle_neck=bottle_neck, workspace=workspace, memonger=memonger)
-	else:
-		body = Qresidual_unit(body, filter_list[i+1], (1 if i==0 else 2, 1 if i==0 else 2), False,
-                             name='stage%d_unit%d' % (i + 1, 1), bottle_neck=bottle_neck, workspace=workspace,
-                             memonger=memonger)
-	        for j in range(units[i]-1):
-        	    body = Qresidual_unit(body, filter_list[i+1], (1,1), True, name='stage%d_unit%d' % (i + 1, j + 2),
-                                 bottle_neck=bottle_neck, workspace=workspace, memonger=memonger)
->>>>>>> 102f8d0e
     bn1 = mx.sym.BatchNorm(data=body, fix_gamma=False, eps=2e-5, momentum=bn_mom, name='bn1')
     relu1 = mx.sym.Activation(data=bn1, act_type='relu', name='relu1')
     # Although kernel is not used here when global_pool=True, we should put one
