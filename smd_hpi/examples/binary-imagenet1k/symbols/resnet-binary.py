--- conflicted
+++ resolved
@@ -96,15 +96,6 @@
     if bottle_neck:
         # the same as https://github.com/facebook/fb.resnet.torch#notes, a bit difference with origin paper
         bn1 = mx.sym.BatchNorm(data=data, fix_gamma=False, eps=2e-5, momentum=bn_mom, name=name + '_bn1')
-<<<<<<< HEAD
-        conv1 = mx.sym.QConvolution(data=bn1, num_filter=int(num_filter*0.25), kernel=(1,1), stride=(1,1), pad=(0,0),
-                                   no_bias=True, workspace=workspace, name=name + '_conv1', act_bit=BIT)
-        bn2 = mx.sym.BatchNorm(data=conv1, fix_gamma=False, eps=2e-5, momentum=bn_mom, name=name + '_bn2')
-        conv2 = mx.sym.QConvolution(data=bn2, num_filter=int(num_filter*0.25), kernel=(3,3), stride=stride, pad=(1,1),
-                                   no_bias=True, workspace=workspace, name=name + '_conv2', act_bit=BIT)
-        bn3 = mx.sym.BatchNorm(data=conv2, fix_gamma=False, eps=2e-5, momentum=bn_mom, name=name + '_bn3')
-        conv3 = mx.sym.QConvolution(data=bn3, num_filter=num_filter, kernel=(1,1), stride=(1,1), pad=(0,0), no_bias=True,
-=======
         act1 = mx.sym.QActivation(data=bn1, act_bit=BIT, backward_only=True)
         conv1 = mx.sym.QConvolution(data=act1, num_filter=int(num_filter*0.25), kernel=(1,1), stride=(1,1), pad=(0,0),
                                    no_bias=True, workspace=workspace, name=name + '_conv1', act_bit=BIT)
@@ -115,7 +106,6 @@
         bn3 = mx.sym.BatchNorm(data=conv2, fix_gamma=False, eps=2e-5, momentum=bn_mom, name=name + '_bn3')
         act3 = mx.sym.QActivation(data=bn3, act_bit=BIT, backward_only=True)
         conv3 = mx.sym.QConvolution(data=act3, num_filter=num_filter, kernel=(1,1), stride=(1,1), pad=(0,0), no_bias=True,
->>>>>>> 79ddc228
                                    workspace=workspace, name=name + '_conv3', act_bit=BIT)
         if dim_match:
             shortcut = data
@@ -127,31 +117,18 @@
         return conv3 + shortcut
     else:
         bn1 = mx.sym.BatchNorm(data=data, fix_gamma=False, momentum=bn_mom, eps=2e-5, name=name + '_bn1')
-<<<<<<< HEAD
-	aq1 = mx.sym.QActivation(data=bn1,  act_bit=BIT)
-        conv1 = mx.sym.QConvolution(data=aq1, num_filter=num_filter, kernel=(3,3), stride=stride, pad=(1,1),
-                                      no_bias=True, workspace=workspace, name=name + '_conv1', act_bit=BIT)
-        bn2 = mx.sym.BatchNorm(data=conv1, fix_gamma=False, momentum=bn_mom, eps=2e-5, name=name + '_bn2')
-	aq2=mx.sym.QActivation(data=bn2,  act_bit=BIT)
-        conv2 = mx.sym.QConvolution(data=aq2, num_filter=num_filter, kernel=(3,3), stride=(1,1), pad=(1,1),
-=======
         act1 = mx.sym.QActivation(data=bn1, act_bit=BIT, backward_only=True)
         conv1 = mx.sym.QConvolution(data=act1, num_filter=num_filter, kernel=(3,3), stride=stride, pad=(1,1),
                                       no_bias=True, workspace=workspace, name=name + '_conv1', act_bit=BIT)
         bn2 = mx.sym.BatchNorm(data=conv1, fix_gamma=False, momentum=bn_mom, eps=2e-5, name=name + '_bn2')
         act2 = mx.sym.QActivation(data=bn2, act_bit=BIT, backward_only=True)
         conv2 = mx.sym.QConvolution(data=act2, num_filter=num_filter, kernel=(3,3), stride=(1,1), pad=(1,1),
->>>>>>> 79ddc228
                                       no_bias=True, workspace=workspace, name=name + '_conv2', act_bit=BIT)
         if dim_match:
             shortcut = data
         else:
-<<<<<<< HEAD
-            shortcut = mx.sym.QConvolution(data=aq1, num_filter=num_filter, kernel=(1,1), stride=stride, no_bias=True,
-=======
             shortcut = mx.sym.QConvolution(data=act1, num_filter=num_filter, kernel=(1,1), stride=stride, no_bias=True,
->>>>>>> 79ddc228
-                                            workspace=workspace, name=name+'_sc', act_bit=BIT)
+                         workspace=workspace, name=name+'_sc', act_bit=BIT)
         if memonger:
             shortcut._set_attr(mirror_stage='True')
         return conv2 + shortcut
@@ -189,11 +166,7 @@
         body = mx.symbol.Pooling(data=body, kernel=(3, 3), stride=(2,2), pad=(1,1), pool_type='max')
 
     for i in range(num_stages):
-<<<<<<< HEAD
-	if False:#i==-1:
-=======
 	if i==False:
->>>>>>> 79ddc228
 		body = residual_unit(body, filter_list[i+1], (1 if i==0 else 2, 1 if i==0 else 2), False,
                              name='stage%d_unit%d' % (i + 1, 1), bottle_neck=bottle_neck, workspace=workspace,
                              memonger=memonger)
