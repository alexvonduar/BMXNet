/*!
 * Copyright (c) 2016 by Contributors
 * \file q_fully_connected.cc
 * \brief Quantized CONV operator
 * \author HPI-DeepLearning
*/
#ifndef MXNET_OPERATOR_Q_CONVOLUTION_INL_H_
#define MXNET_OPERATOR_Q_CONVOLUTION_INL_H_

#include <mxnet/io.h>
#include <mxnet/base.h>
#include <mxnet/ndarray.h>
#include <mxnet/operator.h>
#include <dmlc/logging.h>
#include <dmlc/optional.h>
#include <algorithm>
#include <map>
#include <vector>
#include <string>
#include <utility>
#include "../../src/operator/operator_common.h"
#include "../../src/operator/mshadow_op.h"
#include "./q_helper.h"
#include "./xnor_cpu.h"
#include <type_traits>

namespace mxnet {
namespace op {

namespace q_conv {
enum QConvolutionOpInputs {kData, kWeight, kBias};
enum QConvolutionOpOutputs {kOut};
enum QConvolutionOpResource {kTempSpace};
enum QConvolutionOpCudnnTune {kOff, kLimited, kFastest};
}

struct QConvolutionParam : public dmlc::Parameter<QConvolutionParam> {
  TShape kernel;
  TShape stride;
  TShape dilate;
  TShape pad;
  uint32_t num_filter;
  uint32_t num_group;
  uint64_t workspace;
  bool no_bias;
  dmlc::optional<int> cudnn_tune;
  bool cudnn_off;
  dmlc::optional<int> layout;
  // mf quantization and binarization variables
  uint32_t act_bit;
  bool scaling_factor;
  bool binarized_weights_only;
  DMLC_DECLARE_PARAMETER(QConvolutionParam) {
    DMLC_DECLARE_FIELD(kernel).describe("convolution kernel size: (h, w) or (d, h, w)");
    DMLC_DECLARE_FIELD(stride).set_default(TShape())
    .describe("convolution stride: (h, w) or (d, h, w)");
    DMLC_DECLARE_FIELD(dilate).set_default(TShape())
    .describe("convolution dilate: (h, w) or (d, h, w)");
    DMLC_DECLARE_FIELD(pad).set_default(TShape())
    .describe("pad for convolution: (h, w) or (d, h, w)");
    DMLC_DECLARE_FIELD(num_filter).set_range(1, 100000)
    .describe("convolution filter(channel) number");
    DMLC_DECLARE_FIELD(num_group).set_default(1)
    .describe("Number of group partitions. Equivalent to slicing input into num_group\n    "
              "partitions, apply convolution on each, then concatenate the results");
    DMLC_DECLARE_FIELD(workspace).set_default(1024).set_range(0, 8192)
    .describe("Maximum tmp workspace allowed for convolution (MB).");
    DMLC_DECLARE_FIELD(no_bias).set_default(true)
    .describe("Whether to disable bias parameter.");
    DMLC_DECLARE_FIELD(cudnn_tune)
    .add_enum("off", q_conv::kOff)
    .add_enum("limited_workspace", q_conv::kLimited)
    .add_enum("fastest", q_conv::kFastest)
    .set_default(dmlc::optional<int>())
    .describe("Whether to pick convolution algo by running performance test.\n    "
              "Leads to higher startup time but may give faster speed. Options are:\n    "
              "\'off\': no tuning\n    "
              "\'limited_workspace\': run test and pick the fastest algorithm "
              "that doesn't exceed workspace limit.\n    "
              "\'fastest\': pick the fastest algorithm and ignore workspace limit.\n    "
              "If set to None (default), behavior is determined by environment\n    "
              "variable MXNET_CUDNN_AUTOTUNE_DEFAULT: 0 for off,\n    "
              "1 for limited workspace (default), 2 for fastest.");
    DMLC_DECLARE_FIELD(cudnn_off).set_default(false)
    .describe("Turn off cudnn for this layer.");
    DMLC_DECLARE_FIELD(layout)
    .add_enum("NCHW", mshadow::kNCHW)
    .add_enum("NHWC", mshadow::kNHWC)
    .add_enum("NCDHW", mshadow::kNCDHW)
    .add_enum("NDHWC", mshadow::kNDHWC)
    .set_default(dmlc::optional<int>())
    .describe("Set layout for input, output and weight. Empty for\n    "
              "default layout: NCHW for 2d and NCDHW for 3d.");
    DMLC_DECLARE_FIELD(act_bit).set_default(1).set_range(1, 32)
            .describe("Number of bits to quantize weights to.");
    DMLC_DECLARE_FIELD(scaling_factor).set_default(false)
            .describe("Enable alpha and beta scaling factors.");
    DMLC_DECLARE_FIELD(binarized_weights_only).set_default(false)
            .describe("Params file contains only binarized weights. Set automatically by model converter.");
  }
};

template<typename xpu, typename DType>
class QConvolutionOp : public Operator {
 public:
  explicit QConvolutionOp(QConvolutionParam p) {
    this->param_ = p;
    // convert MBytes first to Bytes and then to elements.
    param_.workspace = (param_.workspace << 20) / sizeof(DType);
    CHECK(param_.layout.value() == mshadow::kNCHW ||
          param_.layout.value() == mshadow::kNCDHW)
      << "Only support NCHW and NCDHW layout";
  }

  virtual void Forward(const OpContext &ctx,
                       const std::vector<TBlob> &in_data,
                       const std::vector<OpReqType> &req,
                       const std::vector<TBlob> &out_data,
                       const std::vector<TBlob> &aux_args) {
    using namespace mshadow;
    using namespace mshadow::expr;
    CHECK_EQ(req[q_conv::kOut], kWriteTo);
    CHECK(param_.binarized_weights_only ? !ctx.is_train : true);
    size_t expected = param_.no_bias ? 2 : 3;
    CHECK_EQ(in_data.size(), expected);
    CHECK_EQ(out_data.size(), 1);
    Stream<xpu> *s = ctx.get_stream<xpu>();
    if (param_.kernel.ndim() > 2) {
      LOG(FATAL) << "Volume convolution is not implmented in mshadow";
    }
    Tensor<xpu, 4, DType> data = in_data[q_conv::kData].get<xpu, 4, DType>(s);
    Shape<3> wmat_shape =
        Shape3(param_.num_group,
               param_.num_filter / param_.num_group,
               data.shape_[1] / param_.num_group * param_.kernel[0] * param_.kernel[1]);
    Tensor<xpu, 3, DType> wmat;
    mxnet::op::xnor_cpu::BINARY_WORD* wmat_binarized = NULL;
    if (param_.binarized_weights_only) {
      wmat_binarized = (mxnet::op::xnor_cpu::BINARY_WORD*) in_data[q_conv::kWeight].dptr_;
    } else {
      wmat = in_data[q_conv::kWeight].get_with_shape<xpu, 3, DType>(wmat_shape, s);
    }
    Tensor<xpu, 4, DType> out = out_data[q_conv::kOut].get<xpu, 4, DType>(s);
#if defined(__CUDACC__)
    CHECK_EQ(s->blas_handle_ownership_, Stream<xpu>::OwnHandle)
        << "Must init CuBLAS handle in stream";
#endif
    // xnor related check
    //CHECK_EQ(data.shape_[1] % mxnet::op::xnor_cpu::BITS_PER_BINARY_WORD, 0)
    //  << "input channel currently have to be multiple of " << mxnet::op::xnor_cpu::BITS_PER_BINARY_WORD << " but are: " << data.shape_[1];

    //============================================//
    //            WEIGHTS quantization            //            
    // for training or prediction in gpu mode,    //
    // we apply quantization function on weights. //
    //============================================//
    if(ctx.is_train || (!ctx.is_train && std::is_same<xpu, gpu>::value)){
      // mf quantize weights
      Tensor<xpu, 1, DType> w1d = in_data[q_conv::kWeight].FlatTo1D<xpu, DType>(s);
      Tensor<xpu, 1, DType> abs = ctx.requested[q_conv::kTempSpace].get_space_typed<xpu, 1, DType>(w1d.shape_, w1d.stream_);
      helper::quantize(w1d, abs, this->param_.act_bit);
      // /mf quantize weights
    }

    const index_t nbatch = data.size(0);
    Tensor<xpu, 1, DType> workspace =
        ctx.requested[q_conv::kTempSpace].get_space_typed<xpu, 1, DType>(
            Shape1(this->InitTemp(data.shape_, out.shape_)), s);
    for (index_t i = 0; i < nbatch; i += nstep_) {
      const index_t step = std::min(nstep_, nbatch - i);
      Tensor<xpu, 2, DType> temp_col = Tensor<xpu, 2, DType>(workspace.dptr_,
                                               Shape2(shape_colunit_[0],
                                                      shape_colunit_[1] * step), s);
      Tensor<xpu, 3, DType> temp_dst = Tensor<xpu, 3, DType>(
                                               workspace.dptr_ + temp_col.shape_.Size(),
                                               Shape3(shape_dstunit_[0],
                                                      shape_dstunit_[1],
                                                      shape_dstunit_[2] * step), s);
      if (param_.pad[0] == 0 && param_.pad[1] == 0) {
        temp_col = unpack_patch2col(data.Slice(i, i + step),
                                    param_.kernel[0],
                                    param_.kernel[1],
                                    param_.stride[0],
                                    param_.stride[1],
                                    param_.dilate[0],
                                    param_.dilate[1]);
      } else {
        temp_col = unpack_patch2col(pad(data.Slice(i, i + step),
                                    param_.pad[0], param_.pad[1]),
                                    param_.kernel[0],
                                    param_.kernel[1],
                                    param_.stride[0],
                                    param_.stride[1],
                                    param_.dilate[0],
                                    param_.dilate[1]);        
      }

      //============================================//
      //             INPUT quantization             //            
      // for training or prediction in gpu mode,    //
      // we apply quantization function on input    //
      // This process should be after padding elemt //
      // since the padding elements are all "0"     //
      //============================================//
      if(ctx.is_train || (!ctx.is_train && std::is_same<xpu, gpu>::value)){
        if(this->param_.act_bit == 1){
          temp_col = F<mshadow_op::det_sign>(temp_col);
        }else{
          temp_col = F<mshadow_op::quantize>(F<mshadow_op::maximum>(
                                              F<mshadow_op::minimum>(temp_col, scalar(DType(1))), scalar(DType(0))), //clip to [0, 1]
                                              scalar(DType(this->param_.act_bit)));
        }
      }

      const index_t gstride = temp_col.size(0) / param_.num_group;

      for (uint32_t gid = 0; gid < param_.num_group; ++gid) {
        mshadow::Tensor<xpu, 2, DType> tmpc = temp_col.Slice(gstride * gid,
                                       gstride * (gid + 1));
        //==================================================================//
        // For the training in order to make the training easier and faster,// 
        // we binarize the input and weights of Qconv layer to +1 and -1,   //
        // still apply the standard dot() operator to generate the gemm     //
        // result. But for 1-bit prediction by using CPU we then apply      //
        //   xnor+_popc                                                     //
        // to generate the same result as the dot() function.               // 
        // this means that for the prediction phase in 1-bit, the           //
        //   QConvolutionForward(...)                                       //         
        // should produce the exactly same result as the dot(bina(..))method//
        //==================================================================//
        if(!ctx.is_train && std::is_same<xpu, cpu>::value && this->param_.act_bit == 1){
          CHECK(gid == 0) << "groups not yet supported for pre-binarized weights";
          
          int m = wmat_shape[1];
          int n = wmat_shape[2];
          int k = tmpc.size(1);
          // @todo: watch out, we get 32bit float space here and later possibly cast it into 64bit space
          Tensor<xpu, 1, DType> binary_inputs_workspace =
                  ctx.requested[q_conv::kTempSpace].get_space_typed<xpu, 1, DType>(
                          Shape1(n * k / (sizeof(DType) * CHAR_BIT)), s);
          Tensor<xpu, 2, DType> temp_dst_gid = temp_dst[gid];
          if (param_.binarized_weights_only) {
            QConvolutionForward(m, n, k,
                                wmat_binarized,
                                binary_inputs_workspace,
                                tmpc,
                                temp_dst_gid);
          } else {
            QConvolutionForward(m, n, k,
                                wmat[gid],
                                binary_inputs_workspace,
                                tmpc,
                                temp_dst_gid);
          }
        }else{ // for training phase...
          temp_dst[gid] = dot(wmat[gid], tmpc);      
                    
          //this converting is just for mimicing 1-bit xnor-popc operations
          if(this->param_.act_bit == 1)
            temp_dst[gid] = (ScalarExp<DType>(wmat[gid].size(1)) + temp_dst[gid]) / scalar(DType(2.0));          
          
          //============================//
          // here my testing codes, will be removed later!!!
          //============================//
          /*
          //get matrix dims
          std::cout << "m: " ;
          std::cout << wmat[gid].size(0) << std::endl;
          std::cout << "n: ";
          std::cout << wmat[gid].size(1) << std::endl;
          std::cout << tmpc.size(0) << std::endl;
          std::cout << "k: ";
          std::cout << tmpc.size(1) << std::endl;
          std::cout << "dot output:" << std::endl;
          for (int x = 0; x < 100; ++x) {
            std::cout << round(temp_dst.dptr_[x]); 
            std::cout << " ";
          }
          std::cout << std::endl;

          //============================//
          // here my testing codes
          //============================//
          Tensor<xpu, 1, DType> binary_inputs_workspace =
                  ctx.requested[q_conv::kTempSpace].get_space_typed<xpu, 1, DType>(
                          Shape1(wmat[gid].size(1) * tmpc.size(1) / mxnet::op::xnor_cpu::BITS_PER_BINARY_WORD), s);
          QConvolutionForward(wmat[gid].size(0), tmpc.size(0), tmpc.size(1), wmat[gid], binary_inputs_workspace,tmpc,temp_dst[gid]);          
          std::cout << "xnor output:" << std::endl;
          for (int x = 0; x < 100; ++x) {
            std::cout << temp_dst.dptr_[x]; 
            std::cout << " ";
          }
          std::cout << std::endl;
                          
        */
        }
      }

      out.Slice(i, i + step) = swapaxis<1, 0>(reshape(temp_dst,
                                              mshadow::Shape4(param_.num_filter,
                                                  step,
                                                  out.size(2),
                                                  out.size(3))));
    }
    if (!param_.no_bias) {
      // add bias, broadcast bias to dim 1: channel
      Tensor<xpu, 1, DType> bias = in_data[q_conv::kBias].get<xpu, 1, DType>(s);
      out += broadcast<1>(bias, out.shape_);
    }

  }

  virtual void Backward(const OpContext &ctx,
                        const std::vector<TBlob> &out_grad,
                        const std::vector<TBlob> &in_data,
                        const std::vector<TBlob> &out_data,
                        const std::vector<OpReqType> &req,
                        const std::vector<TBlob> &in_grad,
                        const std::vector<TBlob> &aux_args) {
    using namespace mshadow;
    using namespace mshadow::expr;
    // TODO(bing): check the BLAS Handle, be careful
    if (param_.kernel.ndim() > 2) {
      LOG(FATAL) << "Volume convolution is not implmented in mshadow";
    }
    CHECK_EQ(out_grad.size(), 1);
    size_t expected = param_.no_bias == 0 ? 3 : 2;
    CHECK(in_data.size() == expected && in_grad.size() == expected);
    CHECK_EQ(req.size(), expected);
    CHECK_EQ(in_data[q_conv::kWeight].CheckContiguous(), true);
    // get data
    Stream<xpu> *s = ctx.get_stream<xpu>();
    Tensor<xpu, 4, DType> data = in_data[q_conv::kData].get<xpu, 4, DType>(s);
    Shape<3> wmat_shape =
        Shape3(param_.num_group,
               param_.num_filter / param_.num_group,
               data.shape_[1] / param_.num_group * param_.kernel[0] * param_.kernel[1]);
    Tensor<xpu, 3, DType> wmat =
        in_data[q_conv::kWeight].get_with_shape<xpu, 3, DType>(wmat_shape, s);
    Tensor<xpu, 4, DType> grad = out_grad[q_conv::kOut].get<xpu, 4, DType>(s);
    Tensor<xpu, 4, DType> gdata = in_grad[q_conv::kData].get<xpu, 4, DType>(s);
    Tensor<xpu, 3, DType> gwmat =
        in_grad[q_conv::kWeight].get_with_shape<xpu, 3, DType>(wmat_shape, s);
#if defined(__CUDACC__)
    CHECK_EQ(s->blas_handle_ownership_, Stream<xpu>::OwnHandle)
        << "Must init CuBLAS handle in stream";
#endif
    const index_t nbatch = data.size(0);
    Tensor<xpu, 1, DType> workspace =
        ctx.requested[q_conv::kTempSpace].get_space_typed<xpu, 1, DType>(
            Shape1(this->InitTemp(data.shape_, grad.shape_)), s);
    for (index_t i = 0; i < nbatch; i += nstep_) {
      const index_t step = std::min(nstep_, nbatch - i);
      Tensor<xpu, 2, DType> temp_col = Tensor<xpu, 2, DType>(workspace.dptr_,
                                               Shape2(shape_colunit_[0],
                                                      shape_colunit_[1] * step), s);
      Tensor<xpu, 3, DType> temp_dst = Tensor<xpu, 3, DType>(
                                               workspace.dptr_ + temp_col.shape_.Size(),
                                               Shape3(shape_dstunit_[0],
                                                      shape_dstunit_[1],
                                                      shape_dstunit_[2] * step), s);
      temp_dst = reshape(swapaxis<1, 0>(grad.Slice(i, i + step)), temp_dst.shape_);
      if (param_.pad[0] == 0 && param_.pad[1] == 0) {
        temp_col = unpack_patch2col(data.Slice(i, i + step),
                                     param_.kernel[0],
                                     param_.kernel[1],
                                     param_.stride[0],
                                     param_.stride[1],
                                     param_.dilate[0],
                                     param_.dilate[1]);
      } else {
        temp_col = unpack_patch2col(pad(data.Slice(i, i + step), param_.pad[0], param_.pad[1]),
                                     param_.kernel[0],
                                     param_.kernel[1],
                                     param_.stride[0],
                                     param_.stride[1],
                                     param_.dilate[0],
                                     param_.dilate[1]);
      }
      const index_t gstride = temp_col.size(0) / param_.num_group;
      for (uint32_t gid = 0; gid < param_.num_group; ++gid) {
        Tensor<xpu, 2, DType> tmpc = temp_col.Slice(gstride * gid, gstride * (gid + 1));
        if (i == 0) {
          Tensor<xpu, 2, DType> tmp_gwmat = gwmat[gid];
          Assign(tmp_gwmat, req[q_conv::kWeight], dot(temp_dst[gid], tmpc.T()));
        } else {
          gwmat[gid] += dot(temp_dst[gid], tmpc.T());
        }
      }

      for (uint32_t gid = 0; gid < param_.num_group; ++gid) {
        Tensor<xpu, 2, DType> tmpc = temp_col.Slice(gstride * gid, gstride * (gid + 1));
        tmpc = dot(wmat[gid].T(), temp_dst[gid]);
      }
      if (param_.pad[0] == 0 && param_.pad[1] == 0) {
        Assign(gdata.Slice(i, i + step), req[q_conv::kData],
               pack_col2patch(temp_col,
                              data.Slice(i, i + step).shape_,
                              param_.kernel[0],
                              param_.kernel[1],
                              param_.stride[0],
                              param_.stride[1],
                              param_.dilate[0],
                              param_.dilate[1]));
      } else {
        Shape<4> pshape = data.Slice(i, i + step).shape_;
        pshape[2] += 2 * param_.pad[0];
        pshape[3] += 2 * param_.pad[1];
        Assign(gdata.Slice(i, i + step), req[q_conv::kData],
               crop(pack_col2patch(temp_col,
                                   pshape,
                                   param_.kernel[0],
                                   param_.kernel[1],
                                   param_.stride[0],
                                   param_.stride[1],
                                   param_.dilate[0],
                                   param_.dilate[1]),
                    gdata[i][0].shape_));
      }
    }
    if (!param_.no_bias) {
      Tensor<xpu, 1, DType> gbias = in_grad[q_conv::kBias].get<xpu, 1, DType>(s);
      Assign(gbias, req[q_conv::kBias], sumall_except_dim<1>(grad));
    }
<<<<<<< HEAD

    //========================================//
    //         Quantized Activation           //
    //========================================//
//    if(this->param_.act_bit == 1){
//      Assign(gdata, req[q_conv::kData], F<mshadow_op::det_sign_grad>(data) * gdata);
//    }else{
//      Assign(gdata, req[q_conv::kData], F<mshadow_op::quantize_grad>(data) * gdata);
//    }
=======
>>>>>>> 79ddc228
  }

 private:
  inline index_t InitTemp(const mshadow::Shape<4> &ishape,
                          const mshadow::Shape<4> &oshape) {
    const int ksize_y = param_.kernel[0];
    const int ksize_x = param_.kernel[1];
    shape_colunit_ = mshadow::Shape2(ishape[1] * ksize_y * ksize_x,
                                     oshape[2] * oshape[3]);
    shape_dstunit_ = mshadow::Shape3(param_.num_group,
                                     param_.num_filter / param_.num_group,
                                     oshape[2] * oshape[3]);
    // param_.workspace is in elements of sizeof(DType)
    // if param_.workspace is set to zero the nstep_ equals ishape[0] (batch)
    nstep_ = std::max(
        std::min(
            static_cast<index_t>(
                param_.workspace / (shape_colunit_.Size() + shape_dstunit_.Size())),
            ishape[0]),
        1U);

    mshadow::Shape<2> scol = mshadow::Shape2(shape_colunit_[0],
                                             shape_colunit_[1] * nstep_);
    mshadow::Shape<3> sdst = mshadow::Shape3(shape_dstunit_[0],
                                             shape_dstunit_[1],
                                             shape_dstunit_[2] * nstep_);
    index_t required_size = scol.Size() + sdst.Size();
    CHECK_GE(param_.workspace, required_size)
      << "\nMinimum workspace size: " << required_size * sizeof(DType) << " Bytes\n"
      << "Given: " << param_.workspace * sizeof(DType) << " Bytes";
    return required_size;
  }

  QConvolutionParam param_;
  mshadow::Shape<2> shape_colunit_;
  mshadow::Shape<3> shape_dstunit_;
  index_t nstep_;
};  // class QConvolutionOp

template<typename xpu>
Operator* CreateOp(QConvolutionParam param, int dtype,
                   std::vector<TShape> *in_shape,
                   std::vector<TShape> *out_shape,
                   Context ctx);

#if DMLC_USE_CXX11
class QConvolutionProp : public OperatorProperty {
 public:
  std::vector<std::string> ListArguments() const override {
    if (!param_.no_bias) {
      return {"data", "weight", "bias"};
    } else {
      return {"data", "weight"};
    }
  }

  void Init(const std::vector<std::pair<std::string, std::string> >& kwargs) override {
    using namespace mshadow;
    param_.Init(kwargs);
    if (param_.kernel.ndim() == 2) {
      param_.layout = param_.layout ? param_.layout.value() : mshadow::kNCHW;
      if (param_.stride.ndim() == 0) param_.stride = Shape2(1, 1);
      if (param_.dilate.ndim() == 0) param_.dilate = Shape2(1, 1);
      if (param_.pad.ndim() == 0) param_.pad = Shape2(0, 0);
    } else {
      CHECK_EQ((int)param_.kernel.ndim(), 3) << param_.kernel.ndim() << "D convolution not supported";
      param_.layout = param_.layout ? param_.layout.value(): mshadow::kNCDHW;
      if (param_.stride.ndim() == 0) param_.stride = Shape3(1, 1, 1);
      if (param_.dilate.ndim() == 0) param_.dilate = Shape3(1, 1, 1);
      if (param_.pad.ndim() == 0) param_.pad = Shape3(0, 0, 0);
    }
  }

  std::map<std::string, std::string> GetParams() const override {
    return param_.__DICT__();
  }

  bool InferShape(std::vector<TShape> *in_shape,
                  std::vector<TShape> *out_shape,
                  std::vector<TShape> *aux_shape) const override {
    using namespace mshadow;
    if (!param_.no_bias) {
      LOG(WARNING) << "convolution with bias untested //mf";
      CHECK_EQ((int)in_shape->size(), 3) << "Input:[data, weight, bias]";
    } else {
      CHECK_EQ((int)in_shape->size(), 2) << "Input:[data, weight]";
    }
    // CHECK_EQ(out_shape->size(), 1) << "Output: [output]";
    out_shape->resize(1, TShape());
    const TShape &dshp = (*in_shape)[q_conv::kData];
    if (dshp.ndim() ==  0) return false;
    if (param_.kernel.ndim() == 2) {
      // 2d conv
      CHECK_EQ((int)dshp.ndim(), 4) \
          << "Input data should be 4D in batch-num_filter-y-x";
      Shape<4> dshape = ConvertLayout(dshp.get<4>(), param_.layout.value(), kNCHW);

      if (param_.binarized_weights_only) {
        CHECK_EQ(param_.num_group, 1) << "groups not (yet?) supported for pre-binarized weights";
        Shape<1> wshape = Shape1(dshape[1] * param_.num_filter * param_.kernel[0] * param_.kernel[1] / mxnet::op::xnor_cpu::BITS_PER_BINARY_WORD);
        SHAPE_ASSIGN_CHECK(*in_shape, q_conv::kWeight, wshape);
      } else {
        Shape<4> wshape = Shape4(param_.num_filter / param_.num_group, dshape[1] / param_.num_group,
                                 param_.kernel[0], param_.kernel[1]);
        wshape = ConvertLayout(wshape, kNCHW, param_.layout.value());
        wshape[0] *= param_.num_group;
        SHAPE_ASSIGN_CHECK(*in_shape, q_conv::kWeight, wshape);
      }

      if (!param_.no_bias) {
        SHAPE_ASSIGN_CHECK(*in_shape, q_conv::kBias, Shape1(param_.num_filter));
      }
      const index_t ksize_y = static_cast<index_t>(param_.kernel[0]);
      const index_t ksize_x = static_cast<index_t>(param_.kernel[1]);
      CHECK_EQ(dshape[1] % param_.num_group, 0) \
          << "input num_filter must divide group size";
      CHECK_EQ(param_.num_filter % param_.num_group, 0) \
          << "output num_filter must divide group size";
      CHECK_GT((int)param_.kernel.Size(), 0) \
          << "incorrect kernel size: " << param_.kernel;
      CHECK_GT(param_.stride.Size(), 0) \
          << "incorrect stride size: " << param_.stride;
      CHECK_GT(param_.dilate.Size(), 0) \
          << "incorrect dilate size: " << param_.dilate;
      CHECK(ksize_y <= dshape[2] + 2 * param_.pad[0]
            && ksize_x <= dshape[3] + 2 * param_.pad[1])
          << "kernel size exceed input";
      Shape<4> oshape;
      oshape[0] = dshape[0];
      oshape[1] = param_.num_filter;
      oshape[2] = (dshape[2] + 2 * param_.pad[0] -
          (param_.dilate[0] * (ksize_y - 1) + 1)) / param_.stride[0] + 1;
      oshape[3] = (dshape[3] + 2 * param_.pad[1] -
          (param_.dilate[1] * (ksize_x - 1) + 1)) / param_.stride[1] + 1;
      SHAPE_ASSIGN_CHECK(*out_shape, 0, ConvertLayout(oshape, kNCHW, param_.layout.value()));
      return true;
    } else {
      LOG(FATAL) << "Unknown convolution type (only 2d binary convolution supported)";
      return false;
    }
  }

  bool InferType(std::vector<int> *in_type,
                 std::vector<int> *out_type,
                 std::vector<int> *aux_type) const override {
    CHECK_GE((int)in_type->size(), 1);
    int dtype = (*in_type)[0];
    CHECK_NE(dtype, -1) << "First input must have specified type";

    for (index_t i = 0; i < in_type->size(); ++i) {
      if ((*in_type)[i] == -1) {
        (*in_type)[i] = dtype;
      } else {
        if (param_.binarized_weights_only &&
           (i == q_conv::kWeight)) {
          continue;
        }
        CHECK_EQ((*in_type)[i], dtype) << "This layer requires uniform type. "
                                       << "Expected " << dtype << " v.s. given "
                                       << (*in_type)[i] << " at " << ListArguments()[i];
      }
    }

    if (param_.binarized_weights_only) {
      (*in_type)[q_conv::kWeight] = mxnet::op::xnor_cpu::corresponding_dtype();
    }
    out_type->clear();
    out_type->push_back(dtype);
    return true;
  }

  OperatorProperty* Copy() const override {
    auto ptr = new QConvolutionProp();
    ptr->param_ = param_;
    return ptr;
  }

  std::string TypeString() const override {
    return "QConvolution";
  }

  std::vector<int> DeclareBackwardDependency(
    const std::vector<int> &out_grad,
    const std::vector<int> &in_data,
    const std::vector<int> &out_data) const override {
    return {out_grad[q_conv::kOut], in_data[q_conv::kData], in_data[q_conv::kWeight]};
  }

  std::vector<ResourceRequest> ForwardResource(
      const std::vector<TShape> &in_shape) const override {
    return {ResourceRequest::kTempSpace};
  }

  std::vector<ResourceRequest> BackwardResource(
      const std::vector<TShape> &in_shape) const override {
    return {ResourceRequest::kTempSpace};
  }

  Operator* CreateOperator(Context ctx) const override {
    LOG(FATAL) << "Not Implemented.";
    return NULL;
  }

  Operator* CreateOperatorEx(Context ctx, std::vector<TShape> *in_shape,
                             std::vector<int> *in_type) const override;

 private:
  QConvolutionParam param_;
};  // class QConvolutionProp
#endif  // DMLC_USE_CXX11
}  // namespace op
}  // namespace mxnet
#endif  // MXNET_OPERATOR_q_CONVOLUTION_INL_H_<|MERGE_RESOLUTION|>--- conflicted
+++ resolved
@@ -422,18 +422,6 @@
       Tensor<xpu, 1, DType> gbias = in_grad[q_conv::kBias].get<xpu, 1, DType>(s);
       Assign(gbias, req[q_conv::kBias], sumall_except_dim<1>(grad));
     }
-<<<<<<< HEAD
-
-    //========================================//
-    //         Quantized Activation           //
-    //========================================//
-//    if(this->param_.act_bit == 1){
-//      Assign(gdata, req[q_conv::kData], F<mshadow_op::det_sign_grad>(data) * gdata);
-//    }else{
-//      Assign(gdata, req[q_conv::kData], F<mshadow_op::quantize_grad>(data) * gdata);
-//    }
-=======
->>>>>>> 79ddc228
   }
 
  private:
