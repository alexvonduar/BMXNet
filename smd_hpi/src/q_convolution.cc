/*!
 * Copyright (c) 2016 by Contributors
 * \file q_fully_connected.cc
 * \brief Quantized CONV operator
 * \author HPI-DeepLearning
*/

#include "./q_convolution-inl.h"

using ns = std::chrono::nanoseconds;
using get_time = std::chrono::steady_clock ;

namespace mshadow {
    using namespace mxnet::op::xnor_cpu;

    inline void _QConvolutionForward(int m, int n, int k,
									 BINARY_WORD* binary_weights_row,
									 Tensor<cpu, 1, float> &workspace,
									 const Tensor<cpu, 2, float> &in_col,
									 Tensor<cpu, 2, float> &temp_dst) {
<<<<<<< HEAD
  			CHECK_EQ(workspace.shape_.Size() * sizeof(workspace[0]) * CHAR_BIT, n * k);
  			BINARY_WORD* binary_col = (BINARY_WORD*) workspace.dptr_;

  			//auto start = std::chrono::high_resolution_clock::now();
  			
  			get_binary_col2(in_col.dptr_, binary_col, n, k);
  			
  			// auto finish = std::chrono::high_resolution_clock::now();
  			// std::chrono::duration<double> elapsed = finish - start;
  			// std::cout << "get_binary_col Elapsed time: " << elapsed.count() << " s\n";

  			temp_dst = 0;

      	//auto start = std::chrono::high_resolution_clock::now();
    		xnor_gemm2(m, k, n/BITS_PER_BINARY_WORD,
                    binary_weights_row, n/BITS_PER_BINARY_WORD,
                    binary_col, k,
                    temp_dst.dptr_, k);
    		//auto finish = std::chrono::high_resolution_clock::now();
    		//std::chrono::duration<double> elapsed = finish - start;
    		//std::cout << "xnor Elapsed time: " << elapsed.count() << " s\n";
=======
			CHECK_EQ(workspace.shape_.Size() * sizeof(workspace[0]) * CHAR_BIT, n * k);
			BINARY_WORD* binary_col = (BINARY_WORD*) workspace.dptr_;

			get_binary_col(in_col.dptr_, binary_col, n, k);

			temp_dst = 0;

			xnor_gemm(m, k, n/BITS_PER_BINARY_WORD,
								binary_weights_row, n/BITS_PER_BINARY_WORD,
								binary_col, k,
								temp_dst.dptr_, k);
>>>>>>> b24b805e
    }


    inline void QConvolutionForward(int m, int n, int k,
									BINARY_WORD* wmat_binarized,
									Tensor<cpu, 1, float> &workspace,
                                    const Tensor<cpu, 2, float> &in_col,
                                    Tensor<cpu, 2, float> &temp_dst) {

		_QConvolutionForward(m, n, k, wmat_binarized, workspace, in_col, temp_dst);
    }

	inline void QConvolutionForward(int m, int n, int k,
									const Tensor<cpu, 2, float> &wmat,
									Tensor<cpu, 1, float> &workspace,
									const Tensor<cpu, 2, float> &in_col,
									Tensor<cpu, 2, float> &temp_dst) {
      	BINARY_WORD binary_row[m * n/BITS_PER_BINARY_WORD];
      	get_binary_row(wmat.dptr_, &binary_row[0], m*n);
		_QConvolutionForward(m, n, k, binary_row, workspace, in_col, temp_dst);
	}


//    inline void QConvolutionForward_deprecated(int m, int n, int k,
//                                               const Tensor<cpu, 4, float> &data,
//                                               const Tensor<cpu, 2, float> &wmat,
//                                               const Tensor<cpu, 2, float> &in_col,
//                                               const Tensor<cpu, 2, float> &temp_dst,
//                                               const mxnet::op::QConvolutionParam &param) {
////		int m = wmat.size(0);
////		int n = wmat.size(1);
////		int k = in_col.size(1);
//		CHECK_EQ(wmat.size(1) % BITS_PER_BINARY_WORD, 0) << "input channel number for Q_convolution layer is not divisible by "
//																											<< BITS_PER_BINARY_WORD;
//
//		BINARY_WORD* binary_row = (BINARY_WORD*) malloc(m * n/BITS_PER_BINARY_WORD * sizeof(BINARY_WORD));
//		BINARY_WORD* binary_col = (BINARY_WORD*) malloc(n * k/BITS_PER_BINARY_WORD * sizeof(BINARY_WORD));
//
//		//scaling factor related parameters
//		int batch_size = data.size(0);
//		int input_width = data.size(2);
//		int input_height = data.size(3);
//		int input_depth = data.size(1);
//		int output_width = (input_width - param.kernel[0] + 2 * 0/*padding*/) / 1/*stride*/ + 1;
//		int output_height = (input_height - param.kernel[1] + 2 * 0/*padding*/) / 1/*stride*/ + 1;
//		float *alpha_plane = nullptr;
//		float *A_planes = nullptr;
//		float *K_planes = nullptr;
//
//		if (param.scaling_factor) {
//			CHECK_EQ(param.stride[0], 1) << "binary convolution currently only supported with stride==1";
//			CHECK_EQ(param.stride[1], 1) << "binary convolution currently only supported with stride==1";
//			CHECK_EQ(param.pad[0], 0) << "cant create beta scaling factor with padded input yet";
//			CHECK_EQ(param.pad[1], 0) << "cant create beta scaling factor with padded input yet";
//			alpha_plane = (float *) malloc(param.num_filter * sizeof(float));
//			A_planes = (float *) malloc(input_width * input_height * batch_size * sizeof(float));
//			K_planes = (float *) malloc(output_width * output_height * batch_size * sizeof(float));
//			// alpha
//			get_alpha_plane(alpha_plane, wmat.dptr_, param.num_filter, param.kernel[0], param.kernel[1], input_depth);
//			// beta
//			get_A_planes(A_planes, data.dptr_, input_depth, input_width, input_height, batch_size);
//			get_K_planes(K_planes, A_planes, input_width, input_height, param.kernel[0], param.kernel[1], batch_size);
//		}
//
//		get_binary_row(wmat.dptr_, binary_row, m*n);
//		get_binary_col(in_col.dptr_, binary_col, n, k);
//
//		#pragma omp parallel for
//		for (int i = 0; i < temp_dst.shape_.Size(); ++i) {
//			temp_dst.dptr_[i] = 0;
//		}
//
//		//auto start = std::chrono::high_resolution_clock::now();
//
//		///*
//		xnor_gemm(m, k, n/BITS_PER_BINARY_WORD,
//				binary_row, n/BITS_PER_BINARY_WORD,
//				binary_col, k,
//				temp_dst.dptr_, k);
//		//*/
//
//		/*
//		//test using baseline gemm kernel
//		baseline_gemm(m, k, n,
//							wmat.dptr_, n,
//					in_col.dptr_, k,
//					temp_dst.dptr_, k);
//		*/
//		/*
//		auto finish = std::chrono::high_resolution_clock::now();
//		std::chrono::duration<double> elapsed = finish - start;
//		std::cout << "xnor Elapsed time: " << elapsed.count() << " s\n";
//		*/
//
//		if (param.scaling_factor) {
//			// apply alpha and beta scaling factor (filter-wise)
//			// std::cout << "random values from alpha: " << alpha_plane[3] << " " << alpha_plane[30] << " and from K plane: " << K_planes[3] << " " << K_planes[130] << " " << K_planes[1000] << std::endl;
//			for (int i = 0; i < param.num_filter; i++) {
//				pointwise_mul_scalar(temp_dst[i].dptr_, alpha_plane[i], batch_size * output_height * output_width);
//				pointwise_mul_mm(temp_dst[i].dptr_, K_planes, output_width * output_height * batch_size);
//			}
//			if (alpha_plane) free(alpha_plane);
//			if (A_planes) free(A_planes);
//			if (K_planes) free(K_planes);
//		}
//
//		free(binary_row);
//		free(binary_col);
//    }

    template<typename DType>
    inline void QConvolutionForward(int m, int n, int k,
                                    const Tensor<cpu, 2, DType> &wmat,
									Tensor<cpu, 1, DType> &workspace,
                                    const Tensor<cpu, 2, DType> &in_col,
                                    Tensor<cpu, 2, DType> &temp_dst) {
      CHECK(false) << "only float supported";
    }

    template<typename DType>
    inline void QConvolutionForward(int m, int n, int k,
									BINARY_WORD* wmat_binarized,
									Tensor<cpu, 1, DType> &workspace,
                                    const Tensor<cpu, 2, DType> &in_col,
                                    Tensor<cpu, 2, DType> &temp_dst) {
      CHECK(false) << "only float supported";
    }
}

namespace mxnet {
namespace op {


DMLC_REGISTER_PARAMETER(QConvolutionParam);

template<>
Operator* CreateOp<cpu>(QConvolutionParam param, int dtype,
                        std::vector<TShape> *in_shape,
                        std::vector<TShape> *out_shape,
                        Context ctx) {
  Operator *op = NULL;
  MSHADOW_REAL_TYPE_SWITCH(dtype, DType, {
    op = new QConvolutionOp<cpu, DType>(param);
  })
  return op;
}

// DO_BIND_DISPATCH comes from operator_common.h
Operator *QConvolutionProp::CreateOperatorEx(Context ctx,
                                            std::vector<TShape> *in_shape,
                                            std::vector<int> *in_type) const {
  std::vector<TShape> out_shape, aux_shape;
  std::vector<int> out_type, aux_type;
  CHECK(InferType(in_type, &out_type, &aux_type));
  CHECK(InferShape(in_shape, &out_shape, &aux_shape));
  DO_BIND_DISPATCH(CreateOp, param_, (*in_type)[0], in_shape, &out_shape, ctx);
}

MXNET_REGISTER_OP_PROPERTY(QConvolution, QConvolutionProp)
.add_argument("data", "Symbol", "Input data to the ConvolutionOp.")
.add_argument("weight", "Symbol", "Weight matrix.")
.add_argument("bias", "Symbol", "Bias parameter.")
.add_arguments(QConvolutionParam::__FIELDS__())
.describe("Apply convolution to input then add a bias.");

}  // namespace op
}  // namespace mxnet<|MERGE_RESOLUTION|>--- conflicted
+++ resolved
@@ -18,41 +18,17 @@
 									 Tensor<cpu, 1, float> &workspace,
 									 const Tensor<cpu, 2, float> &in_col,
 									 Tensor<cpu, 2, float> &temp_dst) {
-<<<<<<< HEAD
   			CHECK_EQ(workspace.shape_.Size() * sizeof(workspace[0]) * CHAR_BIT, n * k);
   			BINARY_WORD* binary_col = (BINARY_WORD*) workspace.dptr_;
 
-  			//auto start = std::chrono::high_resolution_clock::now();
+  			get_binary_col_unrolled(in_col.dptr_, binary_col, n, k);
   			
-  			get_binary_col2(in_col.dptr_, binary_col, n, k);
-  			
-  			// auto finish = std::chrono::high_resolution_clock::now();
-  			// std::chrono::duration<double> elapsed = finish - start;
-  			// std::cout << "get_binary_col Elapsed time: " << elapsed.count() << " s\n";
-
   			temp_dst = 0;
-
-      	//auto start = std::chrono::high_resolution_clock::now();
-    		xnor_gemm2(m, k, n/BITS_PER_BINARY_WORD,
+      	
+    		xnor_gemm(m, k, n/BITS_PER_BINARY_WORD,
                     binary_weights_row, n/BITS_PER_BINARY_WORD,
                     binary_col, k,
                     temp_dst.dptr_, k);
-    		//auto finish = std::chrono::high_resolution_clock::now();
-    		//std::chrono::duration<double> elapsed = finish - start;
-    		//std::cout << "xnor Elapsed time: " << elapsed.count() << " s\n";
-=======
-			CHECK_EQ(workspace.shape_.Size() * sizeof(workspace[0]) * CHAR_BIT, n * k);
-			BINARY_WORD* binary_col = (BINARY_WORD*) workspace.dptr_;
-
-			get_binary_col(in_col.dptr_, binary_col, n, k);
-
-			temp_dst = 0;
-
-			xnor_gemm(m, k, n/BITS_PER_BINARY_WORD,
-								binary_weights_row, n/BITS_PER_BINARY_WORD,
-								binary_col, k,
-								temp_dst.dptr_, k);
->>>>>>> b24b805e
     }
 
 
