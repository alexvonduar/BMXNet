/*!
 * Copyright (c) 2017 by Contributors
 * \file xnor_cpu.h
 * \brief implementation of xnor-gemm operator for cpu
 * \author HPI-DeepLearning
*/

#ifndef MXNET_XNOR_CPU_H
#define MXNET_XNOR_CPU_H

#include <dmlc/logging.h>
#include <mshadow/base.h>
#include <stdlib.h>
#include <inttypes.h>
#include <assert.h>
#include <limits.h>
#include <tgmath.h>
#include <unistd.h>
#include <stdint.h>
#include <string.h>


namespace mxnet {
namespace op {
namespace xnor_cpu {

  // variable, position, value
  #define BIT_SET(var, pos, val) var |= (val << pos)
  
  //uint32_t, uint64_t, __int128
  #if BINARY_WORD_32 == 1
    typedef uint32_t BINARY_WORD;
  #endif
  #if BINARY_WORD_64 == 1
    typedef uint64_t BINARY_WORD;
  #endif

  const int BITS_PER_BINARY_WORD (sizeof(BINARY_WORD) * CHAR_BIT);

  /**
  * @brief returns a mshadow dtype with corresponding bitwidth to BINARY_WORD
  *
  */
  inline mshadow::TypeFlag corresponding_dtype() {
    if (BITS_PER_BINARY_WORD == 32) {
      return mshadow::kFloat32;
    } else if (BITS_PER_BINARY_WORD == 64) {
      return mshadow::kFloat64;
    }
    assert(false);
    return mshadow::kFloat32;
  }

  /**
  * @brief a helper method for print out bit wise result
  * of a binary_word
  *
  */
  inline void print_int2Bin ( BINARY_WORD a )
  {
     
    for (int i=0; i <BITS_PER_BINARY_WORD; i++ )
    {
      if( a & (1 << i) ) 
        std::cout << 1;
      else
        std::cout << 0;
    }
    std::cout<<std::endl;
  }

  inline void print_int2Bin64 ( uint64_t a )
  {
     
    for (int i=0; i <64; i++ )
    {
      if( a & (1 << i) ) 
        std::cout << 1;
      else
        std::cout << 0;
    }
    std::cout<<std::endl;
  }

  /**
  * @brief this method scales the _popc(xnor(...)) result
  * into the dot(-1...1) result
  * Example: if scale range is 8, then 
  * the dot product result based -1 and 1:
  * -8  -6  -4  -2  0 2 4 6 8
  * XNOR&POPC result:
  *  0   1   2   3  4 5 6 7 8
  * so the equa should be:
  * dot_ouput = 2 * xnor_output - scale_range
  */
  inline float xnor_to_binary_dot ( float num, int scale_range)
  {
    return 2*num - scale_range;
  }

  /**
   * @brief gets the mean value over all elements of a weight volume
   *
   */
  inline float get_alpha(float* weight, int width, int height, int depth) {
    float accum = 0.0f;
    for (int z = 0; z < depth; ++z) {
      for (int x = 0; x < width; ++x) {
        for (int y = 0; y < height; ++y) {
          accum += std::abs(weight[z * (width * height) + x * height + y]);
        }
      }
    }
    return accum / (float) (width * height * depth);
  }

  /**
   * @brief collects all mean values across all input filters (alpha value as described in xnor paper)
   *
   */
  inline void get_alpha_plane(float* alpha_plane_out, float* weights,
                              int num_weights,
                              int kernel_width, int kernel_height,
                              int input_depth) {
    for (int i = 0; i < num_weights; i++) {
      alpha_plane_out[i] = get_alpha(&weights[i * kernel_height * kernel_width * input_depth], kernel_height, kernel_width, input_depth);
    }
  }

  /**
   * @brief plane with mean off all input channels for input volume (A plane as described in xnor paper)
   *
   */
  inline void get_A_planes(float* A_planes_out, float* input,
                           int input_depth, int input_width, int input_height,
                           int batch_size) {
    for (int i = 0; i < batch_size; i++) {
      for (int x = 0; x < input_width; ++x) {
        for (int y = 0; y < input_height; ++y) {
          float accum = 0.0f;
          for (int z = 0; z < input_depth; ++z) {
            accum += std::abs(input[i * (input_depth * input_width * input_height) +
                           z * (input_width * input_height) +
                           x * input_height +
                           y]);
          }
          A_planes_out[i * input_width * input_height +
                       x * input_height +
                       y] = accum / (float) input_depth;
        }
      }
    }
  }
  /**
   * @brief A plane convolved with k which is defined as a w*h matrix where every
   *        element is 1/(w*h)               (K plane as described in xnor paper)
   *
   */
  inline void get_K_planes(float* K_planes_out, float* A_planes,
                           int input_width, int input_height,
                           int kernel_width, int kernel_height,
                           int batch_size) {
    int K_width = (input_width - kernel_width + 2 * 0/*padding*/) / 1/*stride*/ + 1;
    int K_height = (input_height - kernel_height + 2 * 0/*padding*/) / 1/*stride*/ + 1;

    //@todo: super naive "conv" (no real conv since our k matrix has same elements everywhere)
    for (int i = 0; i < batch_size; i ++) {
      // for every batch
      for (int kx = 0; kx < K_width; kx++) {
        for (int ky = 0; ky < K_height; ky++) {
          // for every kx, ky in our output plane
          float accum = 0;
          // we do collect the sum of all values covered by the kernel
          for (int ix = kx; ix < kx + kernel_width; ix++) {
            for (int iy = ky; iy < ky + kernel_height; iy++) {
              accum += A_planes[i * input_width * input_height +
                                ix * input_height +
                                iy];
            }
          }
          // and multiply them with 1/(w * h)
          K_planes_out[i * K_width * K_height +
                       kx * K_height +
                       ky] = accum / ((float) kernel_height * kernel_width);
        }
      }
    }
  }

  /**
   * @brief pointwise multiplication of two same-size matrices
   *
   */
  inline void pointwise_mul_mm(float *output, const float *input, int size){
    for (int i = 0; i < size; i++) {
      output[i] *= input[i];
    }
  }

  /**
   * @brief pointwise multiplication of matrix with a scalar
   *
   */
  inline void pointwise_mul_scalar(float *output, const float scalar, int size){
    for (int i = 0; i < size; i++) {
      output[i] *= scalar;
    }
  }

  /**
   * @brief binarize an array of floats via the sign function into a single BINARY_WORD
   *
   */
  inline BINARY_WORD concatenate(float* array)
  {
    BINARY_WORD rvalue=0;
    BINARY_WORD sign;

    for (int i = 0; i < BITS_PER_BINARY_WORD; i++)
    {
      sign = (array[i]>=0);
      rvalue = rvalue | (sign<< (i));
    }

    return rvalue;
  }

  /**
   * @brief binarize matrix
   *
   */
  inline void get_binary_row(float* row, BINARY_WORD * b_row, int size){

    #pragma omp parallel for
    for (int i = 0; i < size; i+=BITS_PER_BINARY_WORD) {
      BINARY_WORD rvalue=0;
      BINARY_WORD sign;
      for (int j = 0;j < BITS_PER_BINARY_WORD; ++j) {
        sign = (row[i+j]>=0);
        BIT_SET(rvalue, j, sign);
      }
      b_row[i/BITS_PER_BINARY_WORD] = rvalue;
    }
  }

  /**
  * @brief binarize matrix column wise
  *
  */
  inline void get_binary_col(float* col, BINARY_WORD * b_col, int n, int k){        
    
    for(int y=0; y<(n/BITS_PER_BINARY_WORD); y++){
      #pragma omp parallel for
      for(int x=0; x < k; ++x){          
        BINARY_WORD rvalue=0;
        BINARY_WORD sign;    
        for(int b=0; b<BITS_PER_BINARY_WORD; ++b){
          sign = (col[(y*BITS_PER_BINARY_WORD+b)*k + x]>=0);          
          BIT_SET(rvalue, b, sign);
        }
        b_col[y*k + x] = rvalue;
      }
    }    
  }

  /**
   * @brief based-line xnor-gemm implementation without 
   * dot product, but use XNOR and POPCNT
   * __builtin_popcountll suitable for both 32bit and 64bit 
   *
   *
   */
  void xnor_gemm(int M, int N, int K,
                        BINARY_WORD *A, int lda,
                        BINARY_WORD *B, int ldb,
<<<<<<< HEAD
                        float *C, int ldc);
=======
                        float *C, int ldc){
    int i,n,k;
    #pragma omp parallel for collapse(2)    
    for(i = 0; i < M; ++i){         
      for(n = 0; n < N; ++n){ 
        BINARY_WORD A_PART = A[i*lda+n];
        #pragma omp parallel for
        for(k = 0; k < K; ++k){          
          C[i*ldc+k] += __builtin_popcountll(~(A_PART ^ B[n*ldb+k]));
          
          /* testing code, will be removed wenn everything works fine.
          std::cout << "A_PART: ";
          print_int2Bin(A_PART);
          std::cout << "B_PART: ";
          print_int2Bin(B[n*ldb+k]);
          std::cout << "_XNOR_: ";
          print_int2Bin(~(A_PART ^ B[n*ldb+k]));
          std::cout << "POPC_: ";
          std::cout << __builtin_popcountl(~(A_PART ^ B[n*ldb+k])) << std::endl;
          */
        }
      }
    }
  }
>>>>>>> 808e0480


  /**
   * @brief simple naive baseline gemm implementation
   *
   */
  inline void baseline_gemm(int M, int K, int N,
                            float *A, int lda,
                            float *B, int ldb,
                            float *C, int ldc){
    int i,n,k;
    #pragma omp parallel for collapse(2) 
    for(i = 0; i < M; ++i){
      for(n = 0; n < N; ++n){
        float A_PART = A[i*lda+n];
        #pragma omp parallel for
        for(k = 0; k < K; ++k){
          C[i*ldc+k] += A_PART * B[n*ldb+k];
        }
      }
    }
  }

  //========================================================================//
  //                       Optimized XNOR GEMM                              //
  //========================================================================//
  /* Create macros so that the matrices are stored in column-major order */
  #define A(i,j) a[ (j)*lda + (i) ]
  #define B(i,j) b[ (j)*ldb + (i) ]
  #define C(i,j) c[ (j)*ldc + (i) ]

  /* Block sizes which are based on L2-cache of cpu*/
  #define mc 256
  #define kc 128

  inline void PackMatrixB( int k, BINARY_WORD *b, int ldb, BINARY_WORD *b_to )
  {
    int j;    
    for( j=0; j<k; j++){  /* loop over rows of B */
      BINARY_WORD 
      *b_ij_pntr = &B( 0, j );

      *b_to = *b_ij_pntr;
      *(b_to+1) = *(b_ij_pntr+1);
      *(b_to+2) = *(b_ij_pntr+2);
      *(b_to+3) = *(b_ij_pntr+3);
      b_to += 4;
    }
  }

  inline void AddDot4x4( int k, BINARY_WORD *a, int lda,  BINARY_WORD *b, int ldb, float *c, int ldc )
  {
    int p;
    register BINARY_WORD 
      /* hold contributions to
         C( 0, 0 ), C( 0, 1 ), C( 0, 2 ), C( 0, 3 ) 
         C( 1, 0 ), C( 1, 1 ), C( 1, 2 ), C( 1, 3 ) 
         C( 2, 0 ), C( 2, 1 ), C( 2, 2 ), C( 2, 3 ) 
         C( 3, 0 ), C( 3, 1 ), C( 3, 2 ), C( 3, 3 )   */
         c_00_reg,   c_01_reg,   c_02_reg,   c_03_reg,  
         c_10_reg,   c_11_reg,   c_12_reg,   c_13_reg,  
         c_20_reg,   c_21_reg,   c_22_reg,   c_23_reg,  
         c_30_reg,   c_31_reg,   c_32_reg,   c_33_reg;     
    register BINARY_WORD 
          b_0p_reg,
          b_1p_reg,
          b_2p_reg,
          b_3p_reg,
          a_p0_reg,
          a_p1_reg,
          a_p2_reg,
          a_p3_reg;
    BINARY_WORD 
      /* Point to the current elements in the four columns of A */
      *a_p0_pntr, *a_p1_pntr, *a_p2_pntr, *a_p3_pntr; 
      
    a_p0_pntr = &A( 0, 0 );
    a_p1_pntr = &A( 0, 1 );
    a_p2_pntr = &A( 0, 2 );
    a_p3_pntr = &A( 0, 3 );

    c_00_reg = 0.0f;   c_01_reg = 0.0f;   c_02_reg = 0.0f;   c_03_reg = 0.0f;
    c_10_reg = 0.0f;   c_11_reg = 0.0f;   c_12_reg = 0.0f;   c_13_reg = 0.0f;
    c_20_reg = 0.0f;   c_21_reg = 0.0f;   c_22_reg = 0.0f;   c_23_reg = 0.0f;
    c_30_reg = 0.0f;   c_31_reg = 0.0f;   c_32_reg = 0.0f;   c_33_reg = 0.0f;

    for ( p=0; p<k; p++ ){
      b_0p_reg = B( 0, p );
      b_1p_reg = B( 1, p );
      b_2p_reg = B( 2, p );
      b_3p_reg = B( 3, p );

      a_p0_reg = *a_p0_pntr++;
      a_p1_reg = *a_p1_pntr++;
      a_p2_reg = *a_p2_pntr++;
      a_p3_reg = *a_p3_pntr++;
   
      /* First row and second rows */
      c_00_reg += __builtin_popcountll(~(b_0p_reg ^ a_p0_reg));
      c_10_reg += __builtin_popcountll(~(b_1p_reg ^ a_p0_reg));

      c_01_reg += __builtin_popcountll(~(b_0p_reg ^ a_p1_reg));
      c_11_reg += __builtin_popcountll(~(b_1p_reg ^ a_p1_reg));

      c_02_reg += __builtin_popcountll(~(b_0p_reg ^ a_p2_reg));
      c_12_reg += __builtin_popcountll(~(b_1p_reg ^ a_p2_reg));

      c_03_reg += __builtin_popcountll(~(b_0p_reg ^ a_p3_reg));
      c_13_reg += __builtin_popcountll(~(b_1p_reg ^ a_p3_reg));

      /* Third and fourth rows */
      c_20_reg += __builtin_popcountll(~(b_2p_reg ^ a_p0_reg));
      c_30_reg += __builtin_popcountll(~(b_3p_reg ^ a_p0_reg));

      c_21_reg += __builtin_popcountll(~(b_2p_reg ^ a_p1_reg));
      c_31_reg += __builtin_popcountll(~(b_3p_reg ^ a_p1_reg));

      c_22_reg += __builtin_popcountll(~(b_2p_reg ^ a_p2_reg));
      c_32_reg += __builtin_popcountll(~(b_3p_reg ^ a_p2_reg));

      c_23_reg += __builtin_popcountll(~(b_2p_reg ^ a_p3_reg));
      c_33_reg += __builtin_popcountll(~(b_3p_reg ^ a_p3_reg));
    }

    C( 0, 0 ) += c_00_reg;   C( 0, 1 ) += c_01_reg;   C( 0, 2 ) += c_02_reg;   C( 0, 3 ) += c_03_reg;
    C( 1, 0 ) += c_10_reg;   C( 1, 1 ) += c_11_reg;   C( 1, 2 ) += c_12_reg;   C( 1, 3 ) += c_13_reg;
    C( 2, 0 ) += c_20_reg;   C( 2, 1 ) += c_21_reg;   C( 2, 2 ) += c_22_reg;   C( 2, 3 ) += c_23_reg;
    C( 3, 0 ) += c_30_reg;   C( 3, 1 ) += c_31_reg;   C( 3, 2 ) += c_32_reg;   C( 3, 3 ) += c_33_reg;
  }

  inline void InnerKernel( int m, int n, int k, BINARY_WORD *a, int lda, 
                                         BINARY_WORD *b, int ldb,
                                         float *c, int ldc, int first_time )
  {
    int i, j;
    BINARY_WORD packedB[ n * k ];   
    
    #pragma omp parallel for
    for ( j=0; j<n; j+=4 ){          /* Loop over the columns of C, unrolled by 4 */  
        if(first_time)
          PackMatrixB( k, &B( j, 0 ), ldb, &packedB[ j*k ] ); 
      #pragma omp parallel for
      for ( i=0; i<m; i+=4 ){        /* Loop over the rows of C */
        /* Update C( i,j ), C( i,j+1 ), C( i,j+2 ), and C( i,j+3 ) in
        one routine (four inner products) */
          //AddDot4x4( k, &A( 0,i ), lda, &B( j,0 ), ldb, &C( j,i ), ldc );
        AddDot4x4( k, &A( 0,i ), lda, &packedB[ j*k ], 4, &C( j,i ), ldc );
      }
    }
  }



  inline void xnor_gemm2( int m, int n, int k, BINARY_WORD *a, int lda, 
                                      BINARY_WORD *b, int ldb,
                                      float *c, int ldc )
  {
    int i, p, pb, ib;

    /* This time, we compute a mc x n block of C by a call to the InnerKernel */
    for ( p=0; p<k; p+=kc ){
      pb = std::min( kc, k-p );      
      for ( i=0; i<m; i+=mc ){
        ib = std::min( mc, m-i );
        InnerKernel( ib, n, pb, &A(p, i), lda, &B(0, p), ldb, &C( 0, i ), ldc, i==0 );
      }
    }
  }
  //========================= END optimized xnor GEMM ===============================//

// /**
//  * @brief optimized gemm without multiplication but instead XNOR and POPCNT
//  * __builtin_popcountl suitable for both 32bit and 64bit 
//  *
//  */
// inline void T_xnor_gemm(int M, int K, int N,
//                       BINARY_WORD *A, int lda,
//                       BINARY_WORD *B, int ldb,
//                       float *C, int ldc){
//   int i,n,k;
//   #pragma omp parallel for collapse(2)
//   for(n = 0; n < N; ++n){
//     for(i = 0; i < M; ++i){
//       BINARY_WORD A_PART = A[i*lda+n];
//       #pragma omp parallel for
//       for(k = 0; k < K; ++k){                  
//           BINARY_WORD B_PART = B[k*lda+n];
//           C[i*ldc+k] += (float)__builtin_popcountl(~(A_PART ^ B_PART));
          
//           /* testing code, will be removed wenn everything works fine.
//           std::cout << "A_PART: ";
//           print_int2Bin(A_PART);
//           std::cout << "B_PART: ";
//           print_int2Bin(B[n*ldb+k]);
//           std::cout << "_XNOR_: ";
//           print_int2Bin(~(A_PART ^ B[n*ldb+k]));
//           std::cout << "POPC_: ";
//           std::cout << __builtin_popcountl(~(A_PART ^ B[n*ldb+k])) << std::endl;
//           */
//         }
//       }
//   }
// }
//  /**
// * binary gemm. instead of standard dot product
// * we apply binary_dot: _popcount( xnor() ) operators to perform the convolution
// *
// * params:
// * 	weights: (m x n)
// * 	col_input: inputs, unpacked via patch2col (NOT n x k, !BUT TRANSPOSED!: k x n)
// * 	output: (m x k)
// * 	m, n, k: size of matrices
// */
//
//  inline void binary_gemm(BINARY_WORD* weights, BINARY_WORD* col_input, float* output, int m, int n, int k) {
//    CHECK_EQ(n % 32, 0) << "!!! no masking yet, only input channel % 32==0";
//
//    int bitwords_per_row = n / BITS_PER_BINARY_WORD;
//
//    for (int mi = 0; mi < m; mi++) {
//      for (int ki = 0; ki < k; ki++) {
//        float accum = 0;
//        for (int bitword_index_in_row = 0; bitword_index_in_row < bitwords_per_row; bitword_index_in_row++) {
//          // masking or only 32bit support important cause !gaah!
//          BINARY_WORD pixel = col_input[ki * bitwords_per_row + bitword_index_in_row];
//          BINARY_WORD weight = weights[mi * bitwords_per_row + bitword_index_in_row];
//          accum += __builtin_popcount(~(pixel ^ weight));
//        }
//
//        output[mi * k + ki] = accum;
//      }
//    }
//  }
//
///**
// * binary convolution implementation. instead of standard dot product
// * we apply binary_dot: _popcount( xnor() ) operators to perform the convolution
// * on binary input(I) and weight matrix (W), the alpha is the scaling factor
// * for W, 2D_beta consist of all scaling factor beta for the input tensor.
// * The calculation follows the equation:
// * 		I * W ≈ (sign(I) (binary_dot) sign(W)) (dot) (2D_beta)(alpha)
// *
// * params:
// * 	output:output data array
// * 	input: input tensor
// * 	weights: weight filter
// */
//
//inline void binary_conv2D(float* output,  const BINARY_WORD *input,
//						  const BINARY_WORD *weights, int ix, int iy,
//						  int wx, int wy, int pad_x, int pad_y, int stride,
//						  int output_width, int output_height, int filter_iter_base) {
//    int r, rd, c, cd;
//    int wx_2 = wx / 2;
//    int wy_2 = wy / 2;
//
//    // Indexing for weights
//    int wsx, wex, wsy, wey;
//    wsx = -wx_2;				// weight start x
//    wsy = -wy_2;	 			// weight start y
//
//    if (wx % 2 == 1)  		// odd weights w
//        wex = wx_2 + 1;			// weight end x
//    else
//        wex = wx_2;
//    if (wy % 2 == 1)  		// odd weights h
//		wey = wy_2 + 1;			// weight end y
//	else
//		wey = wy_2;
//
//    // Indexing for input pixels. since stride can only be 1 now,
//    int sx = pad_x + wx_2;               // start x
//    int ex = ix + pad_x - wx_2;      // end x
//    int sy = pad_y + wy_2;               // start y
//    int ey = iy + pad_y - wy_2;      // end y
//
//    //padded input width
//    int px = ix + 2*pad_x;
//
//    for (r = sy; r < ey; ++r) { 					// slide in y on input
//        for (c = sx; c < ex; ++c) {				// slide in x on input
//            int accumulator = 0;
//            for (rd = wsy; rd < wey; ++rd) {		//	slide in y on weight filter
//                for (cd = wsx; cd < wex; ++cd) {	//	slide in x on weight filter
//
//                	// calculates the index of data in the input data array (y*width + x)
//                	int iidx = (r+rd)*px + (c+cd);
//                    BINARY_WORD pixel = input[iidx];
//
//                    // calculates the index of data in the weights data array (y*width + x)
//                    int widx = (rd + wy_2)*wx + (cd+wx_2);
//                    BINARY_WORD weight = weights[widx];
//
//                    // binary convolution operation
//                    accumulator += __builtin_popcount(~(pixel ^ weight));
//                }
//            }
//            // write to output, padded space
//            int oidx = (r-wy_2)*output_width + (c-wx_2);
//            oidx += filter_iter_base;
//            output[oidx] += (float) accumulator;
//        }
//    }
//};
//
///**
// * pointwise multiplication of two array
// */
//inline void pointwise_mul_mm(float *output, const float *input, int step_size){
//    int i = 0;
//
//    //!!!!! Why? !!!!!
//    /*while (i + 8 <= step_size) {
//        output[i+0] *= input[i+0];
//        output[i+1] *= input[i+1];
//        output[i+2] *= input[i+2];
//        output[i+3] *= input[i+3];
//        output[i+4] *= input[i+4];
//        output[i+5] *= input[i+5];
//        output[i+6] *= input[i+6];
//        output[i+7] *= input[i+7];
//
//        i += 8;
//    }*/
//
//    while (++i < step_size) // finish iteration leftover
//         output[i] *= input[i];
//};
//
///**
// * Performs a tiled pointwise matrix multiplication between two 2D tensors
// * Pre-conditions: wx < ix, and wy < iy
// */
//inline void pointwise_mul_mm_2D(float *output, const float *alpha,
//								int input_w, int input_h, int filter_w, int filter_h,
//								int pad_x, int pad_y){
//// Slower version
////      for (int y = 0; y < input_h; ++y)
////          for (int x = 0; x < input_w; x++)
////              output[y*input_w+x] *= input[(y % filter_h)*filter_w + (x % filter_w)];
//
//	int padded_input_w = input_w+2*pad_x;
//
//    // Stride prefetch optimized
//    for (int s = 0; s < filter_h; ++s) {  // for each strip
//
//    	const float *strip_ptr = &alpha[s*filter_w];
//
//        for (int y = pad_y; y < pad_y + (input_h / filter_h); ++y) {   //
//            int stride = y*(padded_input_w*filter_h) + s*padded_input_w;
//            float *output_ptr = &output[stride];
//
//            for (int x = 0; x < input_w; ++x) {
//                output_ptr[x] *= strip_ptr[x % filter_w];
//            }
//        }
//    }
//};
//
///**
// * Description: this function will perform the binary convolution for the input
// *  binary layer.
// * params:
// *  BinaryLayer: which contains structure and data that the binary convolution required.
// */
//inline void xnor_forward(std::unique_ptr<mxnet::op::BinaryLayer> const &binary_layer) {
//	CHECK(binary_layer->binary_input != nullptr) << "xnor_forward: must init layer input";
//	CHECK(binary_layer->binary_weights != nullptr) << "xnor_forward: must init layer weights";
//	CHECK(binary_layer->output != nullptr) << "xnor_forward: must set layer output";
//	CHECK(binary_layer->alpha != nullptr) << "xnor_forward: must init weight scaling factor alpha";
//	CHECK(binary_layer->beta != nullptr) << "xnor_forward: must init input scaling factor beta";
//
//
//	//======== TODO: able to support arbitrary channel size ==========//
//	CHECK_EQ(binary_layer->input_channels % 32, 0) << "Channel is not divisible by 32."
//												"before supporting arbitrary channel size. For now, "
//												"set the channel size to the nearest multiple of 32 "
//												"and ignore any ''extra'' channels unused.";
//
//	//smaller the input channel number, divided by 32, because we will process per word 32 bit number
//	//later.
//	int input_channels_mod_bits = binary_layer->input_channels / BITS_PER_BINARY_WORD;   // 32
//    //===============================================================//
//
//    // padded input size
//    int padded_w = (int) binary_layer->input_width + 2*binary_layer->padding_x;
//    int padded_h = (int) binary_layer->input_height + 2*binary_layer->padding_y;
//
//    BINARY_WORD *binary_weights = binary_layer->binary_weights;
//
//    // do forward calc
//    for (int z = 0; z < binary_layer->num_filters; ++z) {    // for each filter map
//        BINARY_WORD *binary_input = binary_layer->binary_input;
//        for (int c = 0; c < input_channels_mod_bits; ++c) {    // for each input channel
//        	binary_conv2D(binary_layer->output, binary_input, binary_weights,
//        						binary_layer->input_width, binary_layer->input_height,
//								binary_layer->kernel_width, binary_layer->kernel_height,
//								binary_layer->padding_x, binary_layer->padding_y, binary_layer->stride,
//								binary_layer->output_width, binary_layer->output_height,
//								z*binary_layer->output_width*binary_layer->output_height);
//
//        	// increment with next input image
//        	//length of binary_input: input_channels(original) * input_w * input_h / BITS_PER_BINARY_WORD
//            *binary_input += padded_w * padded_h;
//
//            //length of binary_weights: num_filters * input_channels(original) * kernel_width * kernel_heihgt / BITS_PER_BINARY_WORD
//            *binary_weights += binary_layer->kernel_width * binary_layer->kernel_height;
//
//            //====== !!NON-binary operations!! =======//
//            /*pointwise_mul_mm(binary_layer->output, binary_layer->beta, padded_w * padded_h);
//            pointwise_mul_mm_2D(binary_layer->output, binary_layer->alpha, binary_layer->output_width, binary_layer->output_height,
//            		binary_layer->kernel_width, binary_layer->kernel_height,
//					binary_layer->padding_x, binary_layer->padding_y);
//            *///=======================================//
//        }
//    }
//
//};

} //namespace xnor_cpu
} //namespace op
} //namespace mxnet
#endif //MXNET_XNOR_CPU_H<|MERGE_RESOLUTION|>--- conflicted
+++ resolved
@@ -273,34 +273,8 @@
   void xnor_gemm(int M, int N, int K,
                         BINARY_WORD *A, int lda,
                         BINARY_WORD *B, int ldb,
-<<<<<<< HEAD
                         float *C, int ldc);
-=======
-                        float *C, int ldc){
-    int i,n,k;
-    #pragma omp parallel for collapse(2)    
-    for(i = 0; i < M; ++i){         
-      for(n = 0; n < N; ++n){ 
-        BINARY_WORD A_PART = A[i*lda+n];
-        #pragma omp parallel for
-        for(k = 0; k < K; ++k){          
-          C[i*ldc+k] += __builtin_popcountll(~(A_PART ^ B[n*ldb+k]));
-          
-          /* testing code, will be removed wenn everything works fine.
-          std::cout << "A_PART: ";
-          print_int2Bin(A_PART);
-          std::cout << "B_PART: ";
-          print_int2Bin(B[n*ldb+k]);
-          std::cout << "_XNOR_: ";
-          print_int2Bin(~(A_PART ^ B[n*ldb+k]));
-          std::cout << "POPC_: ";
-          std::cout << __builtin_popcountl(~(A_PART ^ B[n*ldb+k])) << std::endl;
-          */
-        }
-      }
-    }
-  }
->>>>>>> 808e0480
+
 
 
   /**
@@ -323,153 +297,6 @@
       }
     }
   }
-
-  //========================================================================//
-  //                       Optimized XNOR GEMM                              //
-  //========================================================================//
-  /* Create macros so that the matrices are stored in column-major order */
-  #define A(i,j) a[ (j)*lda + (i) ]
-  #define B(i,j) b[ (j)*ldb + (i) ]
-  #define C(i,j) c[ (j)*ldc + (i) ]
-
-  /* Block sizes which are based on L2-cache of cpu*/
-  #define mc 256
-  #define kc 128
-
-  inline void PackMatrixB( int k, BINARY_WORD *b, int ldb, BINARY_WORD *b_to )
-  {
-    int j;    
-    for( j=0; j<k; j++){  /* loop over rows of B */
-      BINARY_WORD 
-      *b_ij_pntr = &B( 0, j );
-
-      *b_to = *b_ij_pntr;
-      *(b_to+1) = *(b_ij_pntr+1);
-      *(b_to+2) = *(b_ij_pntr+2);
-      *(b_to+3) = *(b_ij_pntr+3);
-      b_to += 4;
-    }
-  }
-
-  inline void AddDot4x4( int k, BINARY_WORD *a, int lda,  BINARY_WORD *b, int ldb, float *c, int ldc )
-  {
-    int p;
-    register BINARY_WORD 
-      /* hold contributions to
-         C( 0, 0 ), C( 0, 1 ), C( 0, 2 ), C( 0, 3 ) 
-         C( 1, 0 ), C( 1, 1 ), C( 1, 2 ), C( 1, 3 ) 
-         C( 2, 0 ), C( 2, 1 ), C( 2, 2 ), C( 2, 3 ) 
-         C( 3, 0 ), C( 3, 1 ), C( 3, 2 ), C( 3, 3 )   */
-         c_00_reg,   c_01_reg,   c_02_reg,   c_03_reg,  
-         c_10_reg,   c_11_reg,   c_12_reg,   c_13_reg,  
-         c_20_reg,   c_21_reg,   c_22_reg,   c_23_reg,  
-         c_30_reg,   c_31_reg,   c_32_reg,   c_33_reg;     
-    register BINARY_WORD 
-          b_0p_reg,
-          b_1p_reg,
-          b_2p_reg,
-          b_3p_reg,
-          a_p0_reg,
-          a_p1_reg,
-          a_p2_reg,
-          a_p3_reg;
-    BINARY_WORD 
-      /* Point to the current elements in the four columns of A */
-      *a_p0_pntr, *a_p1_pntr, *a_p2_pntr, *a_p3_pntr; 
-      
-    a_p0_pntr = &A( 0, 0 );
-    a_p1_pntr = &A( 0, 1 );
-    a_p2_pntr = &A( 0, 2 );
-    a_p3_pntr = &A( 0, 3 );
-
-    c_00_reg = 0.0f;   c_01_reg = 0.0f;   c_02_reg = 0.0f;   c_03_reg = 0.0f;
-    c_10_reg = 0.0f;   c_11_reg = 0.0f;   c_12_reg = 0.0f;   c_13_reg = 0.0f;
-    c_20_reg = 0.0f;   c_21_reg = 0.0f;   c_22_reg = 0.0f;   c_23_reg = 0.0f;
-    c_30_reg = 0.0f;   c_31_reg = 0.0f;   c_32_reg = 0.0f;   c_33_reg = 0.0f;
-
-    for ( p=0; p<k; p++ ){
-      b_0p_reg = B( 0, p );
-      b_1p_reg = B( 1, p );
-      b_2p_reg = B( 2, p );
-      b_3p_reg = B( 3, p );
-
-      a_p0_reg = *a_p0_pntr++;
-      a_p1_reg = *a_p1_pntr++;
-      a_p2_reg = *a_p2_pntr++;
-      a_p3_reg = *a_p3_pntr++;
-   
-      /* First row and second rows */
-      c_00_reg += __builtin_popcountll(~(b_0p_reg ^ a_p0_reg));
-      c_10_reg += __builtin_popcountll(~(b_1p_reg ^ a_p0_reg));
-
-      c_01_reg += __builtin_popcountll(~(b_0p_reg ^ a_p1_reg));
-      c_11_reg += __builtin_popcountll(~(b_1p_reg ^ a_p1_reg));
-
-      c_02_reg += __builtin_popcountll(~(b_0p_reg ^ a_p2_reg));
-      c_12_reg += __builtin_popcountll(~(b_1p_reg ^ a_p2_reg));
-
-      c_03_reg += __builtin_popcountll(~(b_0p_reg ^ a_p3_reg));
-      c_13_reg += __builtin_popcountll(~(b_1p_reg ^ a_p3_reg));
-
-      /* Third and fourth rows */
-      c_20_reg += __builtin_popcountll(~(b_2p_reg ^ a_p0_reg));
-      c_30_reg += __builtin_popcountll(~(b_3p_reg ^ a_p0_reg));
-
-      c_21_reg += __builtin_popcountll(~(b_2p_reg ^ a_p1_reg));
-      c_31_reg += __builtin_popcountll(~(b_3p_reg ^ a_p1_reg));
-
-      c_22_reg += __builtin_popcountll(~(b_2p_reg ^ a_p2_reg));
-      c_32_reg += __builtin_popcountll(~(b_3p_reg ^ a_p2_reg));
-
-      c_23_reg += __builtin_popcountll(~(b_2p_reg ^ a_p3_reg));
-      c_33_reg += __builtin_popcountll(~(b_3p_reg ^ a_p3_reg));
-    }
-
-    C( 0, 0 ) += c_00_reg;   C( 0, 1 ) += c_01_reg;   C( 0, 2 ) += c_02_reg;   C( 0, 3 ) += c_03_reg;
-    C( 1, 0 ) += c_10_reg;   C( 1, 1 ) += c_11_reg;   C( 1, 2 ) += c_12_reg;   C( 1, 3 ) += c_13_reg;
-    C( 2, 0 ) += c_20_reg;   C( 2, 1 ) += c_21_reg;   C( 2, 2 ) += c_22_reg;   C( 2, 3 ) += c_23_reg;
-    C( 3, 0 ) += c_30_reg;   C( 3, 1 ) += c_31_reg;   C( 3, 2 ) += c_32_reg;   C( 3, 3 ) += c_33_reg;
-  }
-
-  inline void InnerKernel( int m, int n, int k, BINARY_WORD *a, int lda, 
-                                         BINARY_WORD *b, int ldb,
-                                         float *c, int ldc, int first_time )
-  {
-    int i, j;
-    BINARY_WORD packedB[ n * k ];   
-    
-    #pragma omp parallel for
-    for ( j=0; j<n; j+=4 ){          /* Loop over the columns of C, unrolled by 4 */  
-        if(first_time)
-          PackMatrixB( k, &B( j, 0 ), ldb, &packedB[ j*k ] ); 
-      #pragma omp parallel for
-      for ( i=0; i<m; i+=4 ){        /* Loop over the rows of C */
-        /* Update C( i,j ), C( i,j+1 ), C( i,j+2 ), and C( i,j+3 ) in
-        one routine (four inner products) */
-          //AddDot4x4( k, &A( 0,i ), lda, &B( j,0 ), ldb, &C( j,i ), ldc );
-        AddDot4x4( k, &A( 0,i ), lda, &packedB[ j*k ], 4, &C( j,i ), ldc );
-      }
-    }
-  }
-
-
-
-  inline void xnor_gemm2( int m, int n, int k, BINARY_WORD *a, int lda, 
-                                      BINARY_WORD *b, int ldb,
-                                      float *c, int ldc )
-  {
-    int i, p, pb, ib;
-
-    /* This time, we compute a mc x n block of C by a call to the InnerKernel */
-    for ( p=0; p<k; p+=kc ){
-      pb = std::min( kc, k-p );      
-      for ( i=0; i<m; i+=mc ){
-        ib = std::min( mc, m-i );
-        InnerKernel( ib, n, pb, &A(p, i), lda, &B(0, p), ldb, &C( 0, i ), ldc, i==0 );
-      }
-    }
-  }
-  //========================= END optimized xnor GEMM ===============================//
 
 // /**
 //  * @brief optimized gemm without multiplication but instead XNOR and POPCNT
