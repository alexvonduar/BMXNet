/*
 * Licensed to the Apache Software Foundation (ASF) under one
 * or more contributor license agreements.  See the NOTICE file
 * distributed with this work for additional information
 * regarding copyright ownership.  The ASF licenses this file
 * to you under the Apache License, Version 2.0 (the
 * "License"); you may not use this file except in compliance
 * with the License.  You may obtain a copy of the License at
 *
 *   http://www.apache.org/licenses/LICENSE-2.0
 *
 * Unless required by applicable law or agreed to in writing,
 * software distributed under the License is distributed on an
 * "AS IS" BASIS, WITHOUT WARRANTIES OR CONDITIONS OF ANY
 * KIND, either express or implied.  See the License for the
 * specific language governing permissions and limitations
 * under the License.
 */

/*!
 * Copyright (c) 2015 by Contributors
 * \file mshadow_op.h
 * \brief
 * \author Bing Xu
*/
#ifndef MXNET_OPERATOR_MSHADOW_OP_H_
#define MXNET_OPERATOR_MSHADOW_OP_H_

#include <mxnet/base.h>
#include "math.h"
#include "math_functions-inl.h"
#include "special_functions-inl.h"
#include "./mxnet_op.h"

#ifdef __CUDACC__
#include <cuda_fp16.h>
#endif

namespace mxnet {
namespace op {
namespace mshadow_op {

/*!
 * \brief Use the 'MXNET_TUNABLE_MSHADOW_OP_FWD_AND_BWD' macro outside of the mshadow_op namespace
 *        See mxnet_op.h for a description of 'MXNET_TUNABLE_MSHADOW_OP_FWD_AND_BWD'
 *
 * \note An entry for the operator must also be added in operator_tune.cc, which will register it
 *       for auto-tuning and also hold its workload weight
 */
#define MSHADOW_OP_DECLARE_TUNABLE_FWD_AND_BWD(__op$) \
  } MXNET_TUNABLE_MSHADOW_OP_FWD_AND_BWD(mshadow_op::__op$) namespace mshadow_op {  // NOLINT(*)
/*!
 * \brief Use the 'MXNET_TUNABLE_MSHADOW_OP_BACKWARD' macro outside of the mshadow_op namespace
 *        See mxnet_op.h for a description of 'MXNET_TUNABLE_MSHADOW_OP_BACKWARD'
 *
 * \note An entry for the operator must also be added in operator_tune.cc, which will register it
 *       for auto-tuning and also hold its workload weight
 */
#define MSHADOW_OP_DECLARE_TUNABLE_BACKWARD(__op$) \
  }  MXNET_TUNABLE_MSHADOW_OP_BACKWARD(mshadow_op::__op$) namespace mshadow_op {  // NOLINT(*)
#ifdef __CUDA_ARCH__
__constant__ const float PI = 3.14159265358979323846;
#else
const float PI = 3.14159265358979323846;
using std::isnan;
#endif
using std::enable_if;
using std::is_unsigned;

#define MXNET_UNARY_MATH_OP(name, expr) \
  struct name { \
    template<typename DType> \
    MSHADOW_XINLINE static DType Map(DType a) { \
      return DType(expr); \
    } \
  }; \
  MSHADOW_OP_DECLARE_TUNABLE_FWD_AND_BWD(name)


#define MXNET_UNARY_MATH_OP_NC(name, expr) \
  struct name { \
    template<typename DType> \
    MSHADOW_XINLINE static DType Map(DType a) { \
      return (expr); \
    } \
  }; \
  MSHADOW_OP_DECLARE_TUNABLE_FWD_AND_BWD(name)

#define MXNET_BINARY_MATH_OP(name, expr) \
  struct name { \
    template<typename DType> \
    MSHADOW_XINLINE static DType Map(DType a, DType b) { \
      return DType(expr); \
    } \
  }; \
  MSHADOW_OP_DECLARE_TUNABLE_FWD_AND_BWD(name)

#define MXNET_BINARY_MATH_OP_NC(name, expr) \
  struct name { \
    template<typename DType> \
    MSHADOW_XINLINE static DType Map(DType a, DType b) { \
      return (expr); \
    } \
  }; \
  MSHADOW_OP_DECLARE_TUNABLE_FWD_AND_BWD(name)

#define MXNET_SIMPLE_UNARY_MATH_OP(name) MXNET_UNARY_MATH_OP(name, math::name(a))

#define MXNET_SIMPLE_BINARY_MATH_OP(name) MXNET_BINARY_MATH_OP(name, math::name(a, b))

MXNET_UNARY_MATH_OP_NC(identity, a);

MXNET_UNARY_MATH_OP(identity_grad, 1);

MXNET_BINARY_MATH_OP_NC(left, a);

MXNET_BINARY_MATH_OP_NC(right, b);

MXNET_UNARY_MATH_OP(negation, -a);

MXNET_UNARY_MATH_OP(reciprocal, 1.0f / math::id(a));

MXNET_UNARY_MATH_OP(reciprocal_grad, -1.0f / math::sqr(a));

MXNET_UNARY_MATH_OP(sigmoid, 1.0f / (1.0f + math::exp(-a)));

MXNET_UNARY_MATH_OP(sigmoid_grad, math::id(a) * (1.0f - math::id(a)));

MXNET_UNARY_MATH_OP_NC(relu, a > DType(0) ? a : DType(0));

MXNET_UNARY_MATH_OP_NC(relu_grad, a > DType(0) ? DType(1) : DType(0));

MXNET_BINARY_MATH_OP(xelu, a > DType(0) ? math::id(a) :
                     math::id(a) * math::id(b));

MXNET_BINARY_MATH_OP_NC(xelu_grad, a > DType(0) ? DType(1) : b);

MXNET_BINARY_MATH_OP(elu, a > DType(0) ? math::id(a) :
                     math::id(b) * math::expm1(a));

MXNET_BINARY_MATH_OP_NC(elu_grad, a > DType(0) ? DType(1) : DType(b + a));

MXNET_SIMPLE_UNARY_MATH_OP(tanh);

MXNET_UNARY_MATH_OP(tanh_grad, 1.0f - math::sqr(a));

/*! \brief SoftReLU, also known as softplus activation */
struct softrelu {
  template<typename DType>
  MSHADOW_XINLINE static DType Map(DType a) {
    // Avoid overflow of exp for large inputs.
    // Thresholds 20.0 is chosen such that softrelu(a) = a
    // for a > 20 using floating precision
    if (a > DType(20.0f)) {
      return a;
    } else {
      return DType(math::log1p(math::exp(a)));
    }
  }
};
MSHADOW_OP_DECLARE_TUNABLE_FWD_AND_BWD(softrelu)

MXNET_UNARY_MATH_OP(softrelu_grad, -math::expm1(-a));

MXNET_SIMPLE_UNARY_MATH_OP(exp);

MXNET_SIMPLE_UNARY_MATH_OP(expm1);

MXNET_SIMPLE_UNARY_MATH_OP(log);

MXNET_UNARY_MATH_OP(log_grad, 1.0f / math::id(a));

MXNET_SIMPLE_UNARY_MATH_OP(log10);

// Constant is 1 / log(10)
struct log10_grad {
  template<typename DType>
  MSHADOW_XINLINE static DType Map(DType a) {
    return DType(0.4342944819f / static_cast<float>(a));
  }
};
MSHADOW_OP_DECLARE_TUNABLE_BACKWARD(log10_grad)

template<>
MSHADOW_XINLINE double log10_grad::Map<double>(double a) {
  return 0.43429448190325182765 / a;
}

MXNET_SIMPLE_UNARY_MATH_OP(log2);

// Constant is 1 / log(2)
struct log2_grad {
  template<typename DType>
  MSHADOW_XINLINE static DType Map(DType a) {
    return DType(1.442695041f / static_cast<float>(a));
  }
};
MSHADOW_OP_DECLARE_TUNABLE_BACKWARD(log2_grad)

template<>
MSHADOW_XINLINE double log2_grad::Map<double>(double a) {
  return 1.44269504088896340737 / a;
}

MXNET_SIMPLE_UNARY_MATH_OP(sin);

MXNET_UNARY_MATH_OP(sin_grad, math::cos(a));

MXNET_SIMPLE_UNARY_MATH_OP(log1p);

MXNET_UNARY_MATH_OP(log1p_grad, 1.0f / (1.0f + math::id(a)));

MXNET_SIMPLE_UNARY_MATH_OP(cos);

MXNET_UNARY_MATH_OP(cos_grad, -math::sin(a));

MXNET_SIMPLE_UNARY_MATH_OP(tan);

MXNET_UNARY_MATH_OP(tan_grad, math::sqr(a) + 1.0f);

MXNET_UNARY_MATH_OP(arcsin, math::asin(a));

MXNET_UNARY_MATH_OP(arcsin_grad, 1.0f / math::sqrt(1.0f - math::sqr(a)));

MXNET_UNARY_MATH_OP(arccos, math::acos(a));

MXNET_UNARY_MATH_OP(arccos_grad, -1.0f / math::sqrt(1.0f - math::sqr(a)));

MXNET_UNARY_MATH_OP(arctan, math::atan(a));

MXNET_UNARY_MATH_OP(arctan_grad, 1.0f / (math::sqr(a) + 1.0f));

MXNET_SIMPLE_BINARY_MATH_OP(hypot);

MXNET_BINARY_MATH_OP(hypot_grad_left, math::id(a) / math::hypot(a, b));

MXNET_BINARY_MATH_OP(hypot_grad_right, math::id(b) / math::hypot(a, b));

MXNET_UNARY_MATH_OP(degrees, 180.0f / PI * math::id(a));

MXNET_UNARY_MATH_OP(degrees_grad, 180.0f / PI);

MXNET_UNARY_MATH_OP(radians, PI / 180.0f * math::id(a));

MXNET_UNARY_MATH_OP(radians_grad, PI / 180.0f);

MXNET_SIMPLE_UNARY_MATH_OP(sinh);

MXNET_UNARY_MATH_OP(sinh_grad, math::cosh(a));

MXNET_SIMPLE_UNARY_MATH_OP(cosh);

MXNET_UNARY_MATH_OP(cosh_grad, math::sinh(a));

MXNET_UNARY_MATH_OP(arcsinh, math::asinh(a));

MXNET_UNARY_MATH_OP(arcsinh_grad, 1.0f / math::hypot(a, DType(1)));

MXNET_UNARY_MATH_OP(arccosh, math::acosh(a));

MXNET_UNARY_MATH_OP(arccosh_grad, 1.0f / math::sqrt(math::sqr(a) - 1.0f));

MXNET_UNARY_MATH_OP(arctanh, math::atanh(a));

MXNET_UNARY_MATH_OP(arctanh_grad, 1.0f / (1.0f - math::sqr(a)));

MXNET_UNARY_MATH_OP(square, math::sqr(a));

MXNET_UNARY_MATH_OP(square_grad, 2.0f * math::id(a));

/*! \brief used for generate Bernoulli mask */
MXNET_BINARY_MATH_OP_NC(threshold, a < b ? DType(1) : DType(0));

/*! \brief used for generate element of abs */
MXNET_UNARY_MATH_OP(abs, math::fabs(a)); // NOLINT(*)

/*! \brief used for generate element of sign */
struct sign {
  template<typename DType>
  MSHADOW_XINLINE static typename enable_if<!is_unsigned<DType>::value, DType>::type
  Map(DType a) {
    if (a < DType(0)) return DType(-DType(1));
    if (a > DType(0)) return DType(1);
    return DType(0);
  }
  template<typename DType>
  MSHADOW_XINLINE static typename enable_if<is_unsigned<DType>::value, DType>::type
  Map(DType a) {
    if (a > DType(0)) return DType(1);
    return DType(0);
  }
};
MSHADOW_OP_DECLARE_TUNABLE_FWD_AND_BWD(sign)

MXNET_UNARY_MATH_OP_NC(sign_grad, DType(0));

/*! \brief used for generate element of power */
MXNET_BINARY_MATH_OP(power, math::pow(a, b));

MXNET_BINARY_MATH_OP(power_grad, math::pow(a, b - DType(1)) * math::id(b));

MXNET_BINARY_MATH_OP(power_rgrad, math::pow(a, b) * math::log(a));

MXNET_BINARY_MATH_OP(rpower, math::pow(b, a));

MXNET_BINARY_MATH_OP(rpower_grad, math::id(a) * math::log(b));

/*! \brief used for generate element of maximum */
MXNET_BINARY_MATH_OP(maximum, a > b ? a : b);

/*! \brief used for generate element of minimum */
MXNET_BINARY_MATH_OP_NC(minimum, a < b ? a : b);

MXNET_BINARY_MATH_OP_NC(ge, a >= b ? DType(1) : DType(0));

MXNET_BINARY_MATH_OP_NC(gt, a > b ? DType(1) : DType(0));

MXNET_BINARY_MATH_OP_NC(lt, a < b ? DType(1) : DType(0));

MXNET_BINARY_MATH_OP_NC(le, a <= b ? DType(1) : DType(0));

MXNET_BINARY_MATH_OP_NC(eq, a == b ? DType(1) : DType(0));

MXNET_BINARY_MATH_OP_NC(ne, a != b ? DType(1) : DType(0));

MXNET_UNARY_MATH_OP(square_root, math::sqrt(a));

MXNET_UNARY_MATH_OP(square_root_grad, 0.5f / math::id(a));

MXNET_UNARY_MATH_OP(reciprocal_square_root, 1.0f / math::sqrt(a));

MXNET_UNARY_MATH_OP(reciprocal_square_root_grad, -0.5f / (math::sqrt(a) * math::id(a)));

MXNET_UNARY_MATH_OP(cube_root, math::cbrt(a));

MXNET_UNARY_MATH_OP(cube_root_grad, 1.0f / (3.0f * math::sqr(a)));

MXNET_UNARY_MATH_OP(reciprocal_cube_root, 1.0f / math::cbrt(a));

MXNET_UNARY_MATH_OP(reciprocal_cube_root_grad, -1.0f / (3.0f * math::cbrt(a) * math::id(a)));

/*! \brief used for generate element of round */
MXNET_SIMPLE_UNARY_MATH_OP(round);

/*! \brief used for generate element of ceil */
MXNET_SIMPLE_UNARY_MATH_OP(ceil);

/*! \brief used for generate element of floor */
MXNET_SIMPLE_UNARY_MATH_OP(floor);

/*! \brief used to round towards zero */
MXNET_SIMPLE_UNARY_MATH_OP(trunc);

/*! \brief used to round number to nearest integer */
struct rint {
  template<typename DType>
  MSHADOW_XINLINE static DType Map(DType a) {
    auto floor = math::floor(a);
    auto ceil = math::ceil(a);
    auto af = math::id(a);
    return DType((af - floor) <= (ceil - af) ? floor : ceil);
  }
};
MSHADOW_OP_DECLARE_TUNABLE_FWD_AND_BWD(rint)

/*! \brief used to round number to integer nearest to 0 */
struct fix {
  template<typename DType>
  MSHADOW_XINLINE static DType Map(DType a) {
    auto floor = math::floor(a);
    auto ceil = math::ceil(a);
    return DType((floor > 0 ? floor : -floor) < (ceil > 0 ? ceil : -ceil) ? floor : ceil);
  }
};
MSHADOW_OP_DECLARE_TUNABLE_FWD_AND_BWD(fix)

/*! \brief used for generate gradient of MAE loss*/
MXNET_BINARY_MATH_OP_NC(minus_sign, a - b > DType(0) ? DType(1) : -DType(1));

MXNET_BINARY_MATH_OP(rminus, b - a);

MXNET_BINARY_MATH_OP(div_grad, 1.0f / math::id(b));

template<>
MSHADOW_XINLINE mshadow::half::half2_t div_grad::Map<mshadow::half::half2_t>
                                               (mshadow::half::half2_t a,
                                                mshadow::half::half2_t b) {
  return mshadow::half::half2_t(1) / b;
}

MXNET_BINARY_MATH_OP(div_rgrad, -math::id(a) / math::sqr(b));

template<>
MSHADOW_XINLINE mshadow::half::half2_t div_rgrad::Map<mshadow::half::half2_t>
                                               (mshadow::half::half2_t a,
                                                mshadow::half::half2_t b) {
  return -a / (b * b);
}

MXNET_BINARY_MATH_OP(rdiv, math::id(b) / math::id(a));

MXNET_BINARY_MATH_OP(rdiv_grad, -math::id(b) / math::sqr(a));

struct mod {
  template<typename DType>
  MSHADOW_XINLINE static typename enable_if<!is_unsigned<DType>::value, DType>::type
  Map(DType a, DType b) {
    if (b == DType(0)) {
      return DType(0);
    } else if (b < DType(0)) {
      if (a < DType(0)) {
        return DType(-::fmod(-static_cast<double>(a), -static_cast<double>(b)));
      } else {
        return DType(::fmod(static_cast<double>(a), -static_cast<double>(b)) +
                     (::fmod(static_cast<double>(a), -static_cast<double>(b)) != DType(0)
                      ? b : DType(0)));
      }
    } else {
      if (a < DType(0)) {
        return DType(-::fmod(-static_cast<double>(a), static_cast<double>(b)) +
                     (::fmod(-static_cast<double>(a), static_cast<double>(b)) != DType(0)
                      ? b : DType(0)));
      } else {
        return DType(::fmod(static_cast<double>(a), static_cast<double>(b)));
      }
    }
  }
  template<typename DType>
  MSHADOW_XINLINE static typename enable_if<is_unsigned<DType>::value, DType>::type
  Map(DType a, DType b) {
    if (b == DType(0)) {
      return DType(0);
    } else {
      return DType(::fmod(static_cast<double>(a), static_cast<double>(b)));
    }
  }
};
MSHADOW_OP_DECLARE_TUNABLE_FWD_AND_BWD(mod)

template<>
MSHADOW_XINLINE mshadow::half::half2_t mod::Map<mshadow::half::half2_t>
                                               (mshadow::half::half2_t a,
                                                mshadow::half::half2_t b) {
  return a%b;
}

struct mod_grad {
  template<typename DType>
  MSHADOW_XINLINE static DType Map(DType a, DType b) {
    return DType(0);
  }
};
MSHADOW_OP_DECLARE_TUNABLE_BACKWARD(mod_grad)

template<>
MSHADOW_XINLINE double mod_grad::Map<double>(double a, double b) {
  return 1.0;
}
template<>
MSHADOW_XINLINE float mod_grad::Map<float>(float a, float b) {
  return 1.0f;
}

template<>
MSHADOW_XINLINE mshadow::half::half_t mod_grad::Map<mshadow::half::half_t>
                                                   (mshadow::half::half_t a,
                                                    mshadow::half::half_t b) {
  return mshadow::half::half_t(1.0f);
}
template<>
MSHADOW_XINLINE mshadow::half::half2_t mod_grad::Map<mshadow::half::half2_t>
                                                    (mshadow::half::half2_t a,
                                                     mshadow::half::half2_t b) {
  mshadow::half::half2_t result = mshadow::half::half2_t();
#if (defined(__CUDACC__) && MSHADOW_CUDA_HALF2)
  result.half2_ = ::__float2half2_rn(1.0f);
#else
  result.half_t2[0] = mshadow::half::half_t(0.0f);
  result.half_t2[1] = mshadow::half::half_t(1.0f);
#endif
  return result;
}

struct mod_rgrad {
  template<typename DType>
  MSHADOW_XINLINE static DType Map(DType a, DType b) {
    return DType(0);
  }
};
MSHADOW_OP_DECLARE_TUNABLE_BACKWARD(mod_rgrad)

template<>
MSHADOW_XINLINE double mod_rgrad::Map<double>(double a, double b) {
  return -::floor(a/b);
}
template<>
MSHADOW_XINLINE float mod_rgrad::Map<float>(float a, float b) {
  return -::floorf(a/b);
}

template<>
MSHADOW_XINLINE mshadow::half::half_t mod_rgrad::Map<mshadow::half::half_t>
                                                    (mshadow::half::half_t a,
                                                     mshadow::half::half_t b) {
  return mshadow::half::half_t(-::floorf(static_cast<float>(a/b)));
}
template<>
MSHADOW_XINLINE mshadow::half::half2_t mod_rgrad::Map<mshadow::half::half2_t>
                                                     (mshadow::half::half2_t a,
                                                      mshadow::half::half2_t b) {
#if (defined(__CUDACC__) && MSHADOW_CUDA_HALF2)
  return mshadow::half::half2_t(__hneg2(::h2floor((a/b).half2_)));
#else
  return mshadow::half::half2_t(mshadow::half::half_t(-::floorf(
                                  static_cast<float>(a.half_t2[0]/b.half_t2[0]))),
                                mshadow::half::half_t(-::floorf(
                                  static_cast<float>(a.half_t2[1]/b.half_t2[1]))));
#endif
}

struct rmod {
  template<typename DType>
  MSHADOW_XINLINE static typename enable_if<!is_unsigned<DType>::value, DType>::type
  Map(DType a, DType b) {
    if (a == DType(0)) {
      return DType(0);
    } else if (a < DType(0)) {
      if (b < DType(0)) {
        return DType(-::fmod(-static_cast<double>(b), -static_cast<double>(a)));
      } else {
        return DType(::fmod(static_cast<double>(b), -static_cast<double>(a)) +
                     (::fmod(static_cast<double>(b), -static_cast<double>(a)) != DType(0)
                      ? a : DType(0)));
      }
    } else {
      if (b < DType(0)) {
        return DType(-::fmod(-static_cast<double>(b), static_cast<double>(a)) +
                     (::fmod(-static_cast<double>(b), static_cast<double>(a)) != DType(0)
                      ? a : DType(0)));
      } else {
        return DType(::fmod(static_cast<double>(b), static_cast<double>(a)));
      }
    }
  }
  template<typename DType>
  MSHADOW_XINLINE static typename enable_if<is_unsigned<DType>::value, DType>::type
  Map(DType a, DType b) {
    if (a == DType(0)) {
      return DType(0);
    } else {
      return DType(::fmod(static_cast<double>(b), static_cast<double>(a)));
    }
  }
};
MSHADOW_OP_DECLARE_TUNABLE_FWD_AND_BWD(rmod)

template<>
MSHADOW_XINLINE mshadow::half::half2_t rmod::Map<mshadow::half::half2_t>
                                                (mshadow::half::half2_t a,
                                                 mshadow::half::half2_t b) {
  return b%a;
}

struct rmod_grad {
  template<typename DType>
  MSHADOW_XINLINE static DType Map(DType a, DType b) {
    return DType(0);
  }
};
MSHADOW_OP_DECLARE_TUNABLE_BACKWARD(rmod_grad)

template<>
MSHADOW_XINLINE double rmod_grad::Map<double>(double a, double b) {
  return -::floor(b/a);
}
template<>
MSHADOW_XINLINE float rmod_grad::Map<float>(float a, float b) {
  return -::floorf(b/a);
}

template<>
MSHADOW_XINLINE mshadow::half::half_t rmod_grad::Map<mshadow::half::half_t>
                                                   (mshadow::half::half_t a,
                                                    mshadow::half::half_t b) {
  return mshadow::half::half_t(-::floorf(static_cast<float>(b/a)));
}
template<>
MSHADOW_XINLINE mshadow::half::half2_t rmod_grad::Map<mshadow::half::half2_t>
                                                     (mshadow::half::half2_t a,
                                                      mshadow::half::half2_t b) {
#if (defined(__CUDACC__) && MSHADOW_CUDA_HALF2)
  return mshadow::half::half2_t(::__hneg2(::h2floor((b/a).half2_)));
#else
  return mshadow::half::half2_t(mshadow::half::half_t(-::floorf(
                                  static_cast<float>(b.half_t2[0]/a.half_t2[0]))),
                                mshadow::half::half_t(-::floorf(
                                  static_cast<float>(b.half_t2[1]/a.half_t2[1]))));
#endif
}

struct clip {
  template<typename DType>
  MSHADOW_XINLINE static DType Map(DType x, DType bound) {
    if (x > bound) {
      return bound;
    } else if (x < -bound) {
      return -bound;
    } else {
      return x;
    }
  }
};
MSHADOW_OP_DECLARE_TUNABLE_FWD_AND_BWD(clip)

/***** gamma ******/

MXNET_UNARY_MATH_OP(gamma, math::tgamma(a));

struct gamma_grad {
  template<typename DType>
  MSHADOW_XINLINE static DType Map(DType a) {
    // default implementation using floating precision
    float af(static_cast<float>(a));
    return DType(math::tgamma(af) * special_functions::cephes::psi<float>(af));
  }
};
MSHADOW_OP_DECLARE_TUNABLE_BACKWARD(gamma_grad)

template<>
MSHADOW_XINLINE double gamma_grad::Map<double>(double a) {
  return math::tgamma(a) * special_functions::cephes::psi<double>(a);
}

/***** gammaln ******/

MXNET_UNARY_MATH_OP(gammaln, math::lgamma(a));

struct gammaln_grad {
  template<typename DType>
  MSHADOW_XINLINE static DType Map(DType a) {
    // default implementation using floating precision
    return DType(special_functions::cephes::psi<float>(a));
  }
};
MSHADOW_OP_DECLARE_TUNABLE_BACKWARD(gammaln_grad)

template<>
MSHADOW_XINLINE double gammaln_grad::Map<double>(double a) {
  return special_functions::cephes::psi<double>(a);
}

/* Smooth L1 Loss is a loss specific for R-CNN franchise training
 * Smooth L1 Loss function:
 * f(x) = 0.5 * (sigma * x) ^ 2,     |x| < 1 / sigma^2
 *      = |x| - 0.5 / sigma / sigma, otherwise
 * When sigma = 1, it is equivalent to the Huber loss, evaluated at
 * delta = 1.
 * smooth_l1_loss = w_out * f(w_in * x)
 * with w_in, w_out provided by input_data.
 */
struct smooth_l1_loss {
  // a is x, b is sigma
  template<typename DType>
  MSHADOW_XINLINE static DType Map(DType a, DType b) {
    auto bsq = math::sqr(b);
    auto ibsq = 1.0f / bsq;
    auto af = math::id(a);
    if (af > ibsq) {
      return DType(af - 0.5f * ibsq);
    } else if (af < -ibsq) {
      return DType(-af - 0.5f * ibsq);
    } else {
      return DType(0.5f * af * af * bsq);
    }
  }
};  // struct smooth_l1_loss
MSHADOW_OP_DECLARE_TUNABLE_FWD_AND_BWD(smooth_l1_loss)

/* The derivative of smooth l1 loss is
 * f'(x) = sigma^2 * x, |x| < 1 / sigma^2
 *       = sign(x),     otherwise
 */
struct smooth_l1_gradient {
  // a is x, b is sigma2
  template<typename DType>
  MSHADOW_XINLINE static DType Map(DType a, DType b) {
    auto bsq = math::sqr(b);
    auto ibsq = 1.0f / bsq;
    auto af = math::id(a);
    if (af > ibsq) {
      return DType(1);
    } else if (af < -ibsq) {
      return DType(-1);
    } else {
      return DType(bsq * af);
    }
  }
};  // struct smooth_l1_derivative
MSHADOW_OP_DECLARE_TUNABLE_BACKWARD(smooth_l1_gradient)

/*! \brief product reducer */
struct product {
  /*! \brief do reduction into dst */
  template<typename DType>
  MSHADOW_XINLINE static void Reduce(volatile DType& dst, volatile DType src) { // NOLINT(*)
    dst *= src;
  }
  /*! \brief do reduction into dst */
  template<typename DType>
  MSHADOW_XINLINE static void Reduce(volatile DType& dst, volatile DType src, volatile DType& none) { // NOLINT(*)
    Reduce(dst, src);
  }
  /*!
  *\brief calculate gradient of redres with respect to redsrc,
  * redres: reduced result, redsrc: one of reduction element
  */
  template<typename DType>
  MSHADOW_XINLINE static DType PartialGrad(DType redres, DType redsrc) {
    return redres / redsrc;
  }
  /*!
  *\brief set the initial value during reduction
  */
  template<typename DType>
  MSHADOW_XINLINE static void SetInitValue(DType &initv) { // NOLINT(*)
    initv = 1;
  }
  /*!
  *\brief set the initial value during reduction
  */
  template<typename DType>
  MSHADOW_XINLINE static void SetInitValue(DType &initv, DType &none) { // NOLINT(*)
    SetInitValue(initv);
  }
};

namespace isnan_typed {
  template<typename DType>
  MSHADOW_XINLINE bool IsNan(volatile DType val) {
    return false;
  }
  template<>
  MSHADOW_XINLINE bool IsNan(volatile float val) {
    return isnan(val);
  }
  template<>
  MSHADOW_XINLINE bool IsNan(volatile double val) {
    return isnan(val);
  }
  template<>
  MSHADOW_XINLINE bool IsNan(volatile long double val) {
    return isnan(val);
  }

  template<>
  MSHADOW_XINLINE bool IsNan(volatile mshadow::half::half_t val) {
    return (val.half_ & 0x7fff) > 0x7c00;
  }
};  // namespace isnan_typed

/*! \brief sum reducer that ignores NaN values in the input */
struct nansum {
  /*! \brief do reduction into dst */
  template<typename DType>
  MSHADOW_XINLINE static void Reduce(volatile DType& dst, volatile DType src) { // NOLINT(*)
    if (isnan_typed::IsNan(src)) return;
    dst += src;
  }
  /*! \brief do reduction into dst */
  template<typename DType>
  MSHADOW_XINLINE static void Reduce(volatile DType& dst, volatile DType src, volatile DType& residual) { // NOLINT(*)
    if (isnan_typed::IsNan(src)) return;
    DType y = src - residual;
    DType t = dst + y;
    residual = (t - dst) - y;
    dst = t;
  }
  /*!
  *\brief set the initial value during reduction
  */
  template<typename DType>
  MSHADOW_XINLINE static void SetInitValue(DType & initv) { // NOLINT(*)
      initv = 0;
  }
  /*!
   *\brief set the initial value during reduction
   */
  template<typename DType>
  MSHADOW_XINLINE static void SetInitValue(DType &initv, DType &residual) { // NOLINT(*)
    SetInitValue(initv);
    residual = 0;
  }
};

struct nansum_grad {
  template<typename DType>
  MSHADOW_XINLINE static DType Map(DType a, DType b) {
    return isnan_typed::IsNan(a) ? DType(0) : DType(1);
  }
};
MSHADOW_OP_DECLARE_TUNABLE_BACKWARD(nansum_grad)

/*! \brief product reducer that ignores NaN values in the input */
struct nanprod {
  /*! \brief do reduction into dst */
  template<typename DType>
  MSHADOW_XINLINE static void Reduce(volatile DType& dst, volatile DType src) { // NOLINT(*)
    if (isnan_typed::IsNan(src)) return;
    dst *= src;
  }
  /*! \brief do reduction into dst */
  template<typename DType>
  MSHADOW_XINLINE static void Reduce(volatile DType& dst, volatile DType src, volatile DType& none) { // NOLINT(*)
    Reduce(dst, src);
  }
  /*!
  *\brief set the initial value during reduction
  */
  template<typename DType>
  MSHADOW_XINLINE static void SetInitValue(DType & initv) { // NOLINT(*)
    initv = 1;
  }
  /*!
  *\brief set the initial value during reduction
  */
  template<typename DType>
  MSHADOW_XINLINE static void SetInitValue(DType &initv, DType &none) { // NOLINT(*)
    SetInitValue(initv);
  }
};

struct nanprod_grad {
  template<typename DType>
  MSHADOW_XINLINE static DType Map(DType a, DType b) {
    return isnan_typed::IsNan(a) ? DType(0) : b / a;

  }
};
<<<<<<< HEAD

/*! \brief nbit quantize function, calc grad using straight-through estimator(STE) */
struct quantize {
    template<typename DType>
    MSHADOW_XINLINE static DType Map(DType a, real_t b) {
      return DType( roundf( DType(real_t(powf(2.0f, b)- 1.0f) * a) ) / DType( powf(2.0f, b)- 1.0f) );
    }
};

struct quantize_grad {
    template<typename DType>
    MSHADOW_XINLINE static DType Map(DType a) {
      return DType(DType(1.0f));
    }
};

/*! \brief deterministic binary sign function, calc grad using STE */
struct det_sign {
    template<typename DType>
    MSHADOW_XINLINE static DType Map(DType a) {
      if (a < 0.0f) return DType(-DType(1.0f));
      if (a > 0.0f) return DType(DType(1.0f));
      return DType(DType(1.0f));
    }
};

struct det_sign_grad {
    template<typename DType>
    MSHADOW_XINLINE static DType Map(DType a) {
      return DType(fabsf(float(a)) <= DType(1.0f) ? DType(1.0f) : DType(0.0f));
    }
};

=======
MSHADOW_OP_DECLARE_TUNABLE_BACKWARD(nanprod_grad)
>>>>>>> 25720d0e
}  // namespace mshadow_op
}  // namespace op
}  // namespace mxnet
#endif  // MXNET_OPERATOR_MSHADOW_OP_H_<|MERGE_RESOLUTION|>--- conflicted
+++ resolved
@@ -836,7 +836,6 @@
 
   }
 };
-<<<<<<< HEAD
 
 /*! \brief nbit quantize function, calc grad using straight-through estimator(STE) */
 struct quantize {
@@ -870,9 +869,8 @@
     }
 };
 
-=======
 MSHADOW_OP_DECLARE_TUNABLE_BACKWARD(nanprod_grad)
->>>>>>> 25720d0e
+
 }  // namespace mshadow_op
 }  // namespace op
 }  // namespace mxnet
