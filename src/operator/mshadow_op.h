--- conflicted
+++ resolved
@@ -621,35 +621,6 @@
   }
 };
 
-<<<<<<< HEAD
-/*! \brief nbit quantize function, calc grad using straight-through estimator(STE) */
-struct quantize {
-  template<typename DType>
-  MSHADOW_XINLINE static DType Map(DType a, real_t b) {
-    return DType( roundf( DType(real_t(powf(2.0f, b)- 1.0f) * a) ) / DType( powf(2.0f, b)- 1.0f) );
-  }
-};
-struct quantize_grad {
-  template<typename DType>
-  MSHADOW_XINLINE static DType Map(DType a) {
-    return DType(DType(1.0f));
-  }
-};
-
-/*! \brief deterministic binary sign function, calc grad using STE */
-struct det_sign {
-  template<typename DType>
-  MSHADOW_XINLINE static DType Map(DType a) {
-    if (a < 0.0f) return DType(-DType(1.0f));
-    if (a > 0.0f) return DType(DType(1.0f));
-    return DType(DType(1.0f));
-  }
-};
-struct det_sign_grad {
-  template<typename DType>
-  MSHADOW_XINLINE static DType Map(DType a) {    
-    return DType(fabsf(float(a)) <= DType(1.0f) ? DType(1.0f) : DType(0.0f));
-=======
 struct rminus {
   template<typename DType>
   MSHADOW_XINLINE static DType Map(DType a, DType b) {
@@ -912,8 +883,40 @@
   template<typename DType>
   MSHADOW_XINLINE static DType Map(DType a, DType b) {
     return isnan_typed::IsNan(a) ? DType(0) : b / a;
->>>>>>> b11d3a25
-  }
+
+  }
+};
+
+/*! \brief nbit quantize function, calc grad using straight-through estimator(STE) */
+struct quantize {
+    template<typename DType>
+    MSHADOW_XINLINE static DType Map(DType a, real_t b) {
+      return DType( roundf( DType(real_t(powf(2.0f, b)- 1.0f) * a) ) / DType( powf(2.0f, b)- 1.0f) );
+    }
+};
+
+struct quantize_grad {
+    template<typename DType>
+    MSHADOW_XINLINE static DType Map(DType a) {
+      return DType(DType(1.0f));
+    }
+};
+
+/*! \brief deterministic binary sign function, calc grad using STE */
+struct det_sign {
+    template<typename DType>
+    MSHADOW_XINLINE static DType Map(DType a) {
+      if (a < 0.0f) return DType(-DType(1.0f));
+      if (a > 0.0f) return DType(DType(1.0f));
+      return DType(DType(1.0f));
+    }
+};
+
+struct det_sign_grad {
+    template<typename DType>
+    MSHADOW_XINLINE static DType Map(DType a) {
+      return DType(fabsf(float(a)) <= DType(1.0f) ? DType(1.0f) : DType(0.0f));
+    }
 };
 
 }  // namespace mshadow_op
